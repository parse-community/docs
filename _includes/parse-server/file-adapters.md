# Configuring File Adapters

Parse Server allows developers to choose from several options when hosting files:

* `GridStoreAdapter`, which is backed by MongoDB;
* `S3Adapter`, which is backed by [Amazon S3](https://aws.amazon.com/s3/); or
* `GCSAdapter`, which is backed by [Google Cloud Storage](https://cloud.google.com/storage/); or
* `FSAdapter`, local file storage

`GridStoreAdapter` is used by default and requires no setup, but if you're interested in using S3 or Google Cloud Storage, additional configuration information is available below.

When using files on Parse, you will need to use the `publicServerURL` option in your Parse Server config. This is the URL that files will be accessed from, so it should be a URL that resolves to your Parse Server. Make sure to include your mount point in this URL.

When using `Postgres`, you will need to configure `S3Adapter`,  `GCSAdapter`, or `FSAdapter` for file support. The `GridStoreAdapter` does not work with `Postgres`.

## Configuring `GridStoreAdapter`

If you are using `Mongo` and don't need file encryption, there are no additional steps needed to use the `GridStoreAdapter`. If you'd like to enable file encryption follow these instructions to configure Parse Server to use `GridStoreAdapter` with file encryption.

### Set up file encryption
File encryption is available in parse-server 4.4.0+. The `GridStoreAdapter` can encrypt files at rest in `Mongo` using AES256-GCM, allowing the adapter to detect if files are tampered with.

To use, simply do any of the following:
- Use the environment variable `PARSE_SERVER_ENCRYPTION_KEY`
- Pass in --encryptionKey in the command line when starting your server
- Initialize ParseServer with `encryptionKey="Your file encryptionKey"`. 

An example starting your Parse Server in `index.js` is below:

```javascript
const api = new ParseServer({
  databaseURI: databaseUri || 'mongodb://localhost:27017/dev',
  cloud: process.env.PARSE_SERVER_CLOUD || __dirname + '/cloud/main.js',
  appId: process.env.PARSE_SERVER_APPLICATION_ID || 'myAppId',
  masterKey: process.env.PARSE_SERVER_MASTER_KEY || '', 
  encryptionKey: process.env.PARSE_SERVER_ENCRYPTION_KEY, //Add your file key here. Keep it secret
  ...
});
```

Be sure not to lose your key or change it after encrypting files. 

### Enabling encryption on a server that already has unencrypted files
When this is the case, it is recommended to start up a development parse-server (or a separate process from your main process) that has the same configuration as your production server. On the development server, initialize the file adapter as above with the new key and do the following after initialization in your `index.js`:

```javascript
//You probably want to back up your unencrypted files before doing this.
//This can take awhile depending on how many files and how large they are. It will attempt to rotate the key of all files in your filesSubDirectory
const {rotated, notRotated} =  await api.filesAdapter.rotateEncryptionKey();
console.log('Files rotated to newKey: ' + rotated);
console.log('Files that couldn't be rotated to newKey: ' + notRotated);
```

### Rotating your encryption key
Periodically you may want to rotate your encryptionKey for security reasons. When this is the case, it is recommended to start up a development parse-server (or a separate process from your main process) that has the same configuration as your production server. On the development server, initialize the file adapter with the new key and do the following in your `index.js` (you will need your `oldKey`):

```javascript
//This can take awhile depending on how many files and how large they are. It will attempt to rotate the key of all files in your filesSubDirectory
const {rotated, notRotated} =  await api.filesAdapter.rotateEncryptionKey({oldKey: oldKey});
console.log('Files rotated to newKey: ' + rotated);
console.log('Files that couldn't be rotated to newKey: ' + notRotated);
```

### Removing file encryption
When this is the case, it is recommended to start up a development parse-server (or a separate process from your main process) that has the same configuration as your production server. Different from the previous examples, don't initialize your fileAdapter with a `encryptionKey`. Pass in your `oldKey` to `rotateEncryptionKey()`.

```javascript
const api = new ParseServer({
  databaseURI: databaseUri || 'mongodb://localhost:27017/dev',
  cloud: process.env.PARSE_SERVER_CLOUD || __dirname + '/cloud/main.js',
  appId: process.env.PARSE_SERVER_APPLICATION_ID || 'myAppId',
  masterKey: process.env.PARSE_SERVER_MASTER_KEY || '', 
  //No encryptionKey here
  ...
});

//This can take awhile depending on how many files and how larger they are. It will attempt to rotate the key of all files in your filesSubDirectory
//It is not recommended to do this on the production server, deploy a development server to complete the process.
const {rotated, notRotated} =  await api.filesAdapter.rotateEncryptionKey({oldKey: oldKey});
console.log('Files rotated to unencrypted with noKey: ' + rotated);
console.log('Files that couldn't be rotated to unencrypted with noKey: ' + notRotated);

```

### Rotating the key for a subset of files
This is useful if for some reason there were errors and some of the files weren't rotated and returned in `notRotated`. The process is the same as the previous examples, but pass in your `oldKey` along with the array of `fileNames` to `rotateEncryptionKey()`.

```javascript
//This can take awhile depending on how many files and how large they are. It will attempt to rotate the key of all files in your filesSubDirectory
const {rotated, notRotated} =  await api.filesAdapter.rotateEncryptionKey({oldKey: oldKey, fileNames: ["fileName1.png","fileName2.png"]});
console.log('Files rotated to newKey: ' + rotated);
console.log('Files that couldn't be rotated to newKey: ' + notRotated);
```

## Configuring `S3Adapter`

If you'd like to use Amazon S3, follow these instructions to configure Parse Server to use `S3Adapter`.

### Set up your bucket and permissions

First you will create a bucket in S3 to hold these files.

1. Log into your [AWS account](https://console.aws.amazon.com/) or create a new one.
2. Head to the S3 service and choose **Create Bucket**
3. Fill out a unique **Bucket Name** and click **Create**. The bucket name should not contain any period '.' for `directAccess` to work. All other defaults are OK.
4. Now head to the Identity and Access Management (IAM) service.
5. Click the **Users** tab, then **Create New User**.
6. Fill out at least one user name and make sure **Generate an access key for each user** is selected before clicking **Create**.
7. Make sure to **Download Credentials** on the next screen.
8. Now select the **Policies** tab, then **Create Policy**.
9. Select **Create Your Own Policy**, fill out a **Policy Name**.
10. Copy the following config in **Policy Document**, changing **BUCKET_NAME** for the name of the bucket you created earlier. (note: this is a little more permissive than Parse Server needs, but it works for now)
<<<<<<< HEAD
    ```js
=======
  ```jsonc
>>>>>>> 2ceb1f07
    {
        "Version": "2012-10-17",
        "Statement": [
            {
                "Effect": "Allow",
                "Action": [
                    "s3:*"
                ],
                "Resource": [
                    "arn:aws:s3:::BUCKET_NAME",
                    "arn:aws:s3:::BUCKET_NAME/*"
                ]
            }
         ]
     }
    ```
11. Make sure to **Validate Policy** first, then click **Create Policy**.
12. Go back to the **Users** tab and select the user you created earlier.
13. In Permissions, select **Attach Policy** and find the policy we just created to attach it.

### Configuration options

Writing to your Amazon S3 bucket from Parse Server is as simple as configuring and using the S3 files adapter.

#### Using environment variables

If you're running a standalone Parse Server, you can use the following environment variables to configure the S3 adapter:

| Variable Name | Description | Notes |
| ------------- | ----------- | ----- |
| PARSE_SERVER_FILES_ADAPTER  | Set this variable to './Files/S3Adapter.js'. | Required |
| S3_ACCESS_KEY               | The AWS access key for a user that has the required permissions. | Required |
| S3_SECRET_KEY               | The AWS secret key for the user. | Required |
| S3_BUCKET                   | The name of your S3 bucket. Needs to be globally unique in all of S3. | Required |
| S3_REGION                   | The AWS region to connect to. | Optional. Default: 'us-east-1' |
| S3_BUCKET_PREFIX            | Create all the files with the specified prefix added to the filename. Can be used to put all the files for an app in a folder with 'folder/'. | Optional. |
| S3_DIRECT_ACCESS            | Whether reads are going directly to S3 or proxied through your Parse Server. If set to true, files will be made publicly accessible, and reads will not be proxied. | Optional. Default: false |
{: .docs_table}

#### Passing as options

If you're using Node.js/Express:

```javascript
...
var S3Adapter = require('parse-server').S3Adapter;

var api = new ParseServer({
  databaseURI: databaseUri || 'mongodb://localhost:27017/dev',
  appId: process.env.APP_ID || 'APPLICATION_ID',
  masterKey: process.env.MASTER_KEY || 'MASTER_KEY',
  ...
  filesAdapter: new S3Adapter(
    "S3_ACCESS_KEY",
    "S3_SECRET_KEY",
    "S3_BUCKET",
    {directAccess: true}
  ),
  ...
});
```

Don't forget to change **S3_ACCESS_KEY**, **S3_SECRET_KEY** and **S3_BUCKET** to their correct value.

### Adapter Options

```js
new S3Adapter(accessKey, secretKey, bucket, options)
```

| Parameter | Description | Notes |
| --------- | ----------- | ----- |
| accessKey    | The AWS access key for a user that has the required permissions | Required. |
| secretKey    | The AWS secret key for the user | Required. |
| bucket       | The name of your S3 bucket. | Required. |
| options      | JavaScript object (map) that can contain: | |
| region       | Key in `options`. Set the AWS region to connect to. | Optional. Default: `us-east-1` |
| bucketPrefix | Key in `options`. Set to create all the files with the specified prefix added to the filename. Can be used to put all the files for an app in a folder with 'folder/'. | Optional. Default: `null` |
| directAccess | Key in `options`. Controls whether reads are going directly to S3 or proxied through your Parse Server. If set to true, files will be made publicly accessible, and reads will not be proxied. | Optional. Default: `false` |
| baseUrl | Key in `options`. The base URL the file adapter uses to determine the file location for direct access. | Optional. Default: `null`. To be used when `directAccess=true`. When set the file adapter returns a file URL in format `baseUrl/bucketPrefix` + `filename`. Example for `baseUrl='http://domain.com/folder'` and `bucketPrefix='prefix_'` the returned file location is  `http://domain.com/folder/prefix_file.txt`. |
| baseUrlDirect | Key in `options`. Is `true` if the file adapter should ignore the bucket prefix when determining the file location for direct access. | Optional. Default: `false`. To be used when `directAccess=true` and `baseUrl` is set. When set to `true`, the file adapter returns a file URL in format `baseUrl/filename`. Example for `baseUrl='http://domain.com/folder'` and `baseUrlDirect=true` the returned file location is `http://domain.com/folder/file.txt`. |
| globalCacheControl | Key in `options`. The `Cache-Control` http header to set in the file request. | Optional. Default: `null`. Example: `public, max-age=86400` for 24 hrs caching. More info [here](http://www.w3.org/Protocols/rfc2616/rfc2616-sec14.html#sec14.9.1). |
{: .docs_table}

### S3-compatible Services
#### Digital Ocean Spaces

[Digital Ocean Spaces](https://try.digitalocean.com/cloud-storage) is an S3-compatible storage service in the cloud. See their [documentation](https://docs.digitalocean.com/products/spaces/) for more details.

```javascript
const s3Options = {
  bucket: "SPACES_BUCKET_NAME",
  baseUrl: "SPACES_BASE_URL",
  region: "SPACES_REGION",
  bucketPrefix: "SPACES_BUCKET_PREFIX",
  s3overrides: {
    accessKeyId: "SPACES_ACCESS_KEY",
    secretAccessKey: "SPACES_SECRET_KEY",
    endpoint: 'SPACES_ENDPOINT'
  }
};
```

#### Linode Object Storage

[Linode Object Storage](https://www.linode.com/products/object-storage/) is an S3-compatible storage service in the cloud. See their [documentation](https://www.linode.com/docs/guides/how-to-use-object-storage/) for more details.

```js
const s3Options = {
  bucket: "S3_BUCKET_NAME",
  baseUrl: "S3_BASE_URL", // https://myBucket.myRegion.linodeobjects.com
  region: "S3_REGION", // possible values: eu-central-1 or us-east-1
  s3overrides: {
    accessKeyId: "S3_ACCESS_KEY", // bucket access key
    secretAccessKey: "S3_SECRET_KEY", // bucket secret key
    endpoint: "S3_ENDPOINT", // regionName.linodeobjects.com
  },
};
```

#### Backblaze B2 Cloud Storage

[Backblaze B2 Cloud Storage](https://www.backblaze.com/b2/cloud-storage.html) is an S3-compatible storage service in the cloud. See their [documentation](https://www.backblaze.com/b2/docs/) for more details.

```js
const s3Options = {
  bucket: "S3_BUCKET",
  baseUrl: "S3_BASE_URL", // taken from BackBlaze, normally https://BUCKET.s3.REGION.backblazeb2.com
  signatureVersion: 'v4',
  region: 'us-west-000',
  s3overrides: {
    endpoint: "S3_ENDPOINT", // check backblaze bucket endpoint
    accessKeyId: "S3_ACCESS_KEY",
    secretAccessKey: "S3_SECRET_KEY"
  },
};
```


## Configuring `GCSAdapter`

Unlike the S3 adapter, you must create a new Cloud Storage bucket, as this is not created automatically. See the Google Cloud guide on [Authentication](https://googlecloudplatform.github.io/google-cloud-node/#/docs/google-cloud/master/guides/authentication) for more details.

To generate a private key in the Cloud Platform Console follow [these instructions](https://cloud.google.com/storage/docs/authentication#generating-a-private-key).

### Installation

Starting 2.2.6, GCS Adapter is not provided by default by parse-server. To install run:

```
npm install --save parse-server-gcs-adapter
```

### Configuration options

Writing to your Google Cloud Storage bucket from Parse Server is as simple as configuring and using the GCS files adapter.

#### Using environment variables

You can use Google Cloud Storage to host your static files by setting the following environment variables:

| Variable Name | Description | Notes |
| ------------- | ----------- | ----- |
| PARSE_SERVER_FILES_ADAPTER  | Set this variable to 'parse-server-gcs-adapter'. | Required. |
| GCP_PROJECT_ID              | The project ID from the Google Developer's Console. | Required. |
| GCP_KEYFILE_PATH            | Full path to the a .json, .pem, or .p12 key downloaded from the Google Developers Console. | Required. |
| GCS_BUCKET                  | The name of your GCS bucket. | Required. |
| GCS_BUCKET_PREFIX           | Create all the files with the specified prefix added to the filename. Can be used to put all the files for an app in a folder with 'folder/'. | Optional. |
| GCS_DIRECT_ACCESS           | Whether reads are going directly to GCS or proxied through your Parse Server. | Optional. Default: false |

#### Passing as options

If you're using Node.js/Express:

```javascript
...
var GCSAdapter = require('parse-server-gcs-adapter');

var api = new ParseServer({
  databaseURI: databaseUri || 'mongodb://localhost:27017/dev',
  appId: process.env.APP_ID || 'APPLICATION_ID',
  masterKey: process.env.MASTER_KEY || 'MASTER_KEY',
  ...
  filesAdapter: new GCSAdapter(
    "GCP_PROJECT_ID",
    "GCP_KEYFILE_PATH",
    "GCS_BUCKET",
    {directAccess: true}
  ),
  ...
});
```

##### GCSAdapter constructor options

```js
new GCSAdapter(projectId, keyfilePath, bucket, options)
```

| Parameter | Description | Notes |
| --------- | ----------- | ----- |
| projectId    | The project ID from the Google Developer's Console. | Required. |
| keyfilePath  | Full path to the a .json, .pem, or .p12 key downloaded from the Google Developers Console. | Required. |
| bucket       | The name of your GCS bucket. | Required. |
| options      | JavaScript object (map) that can contain: | |
| bucketPrefix | Key in `options`. Set to create all the files with the specified prefix added to the filename. Can be used to put all the files for an app in a folder with 'folder/'. | Optional. Default: '' |
| directAccess | Key in `options`. Controls whether reads are going directly to GCS or proxied through your Parse Server. | Optional. Default: false |

## Configuring `FSAdapter`

To use the [FSAdapter](https://github.com/parse-community/parse-server-fs-adapter), simply initialize your Parse Server in `index.js` by doing the following:

```javascript
var FSFilesAdapter = require('@parse/fs-files-adapter');

var fsAdapter = new FSFilesAdapter({
  "filesSubDirectory": "my/files/folder" // optional, defaults to ./files
});

var api = new ParseServer({
	appId: 'my_app',
	masterKey: 'master_key',
	filesAdapter: fsAdapter
})
```

### Using `FSAdapter` with multiple instances of Parse Server
When using [parse-server-fs-adapter](https://github.com/parse-community/parse-server-fs-adapter) across multiple Parse Server instances it's important to establish "centralization" of your file storage (this is the same premise as the other file adapters, you are sending/recieving files through a dedicated link). You can accomplish this at the file storage level by Samba mounting (or any other type of mounting) your storage to each of your parse-server instances, e.g if you are using Parse Server via docker (volume mount your SMB drive to `- /Volumes/SMB-Drive/MyParseApp1/files:/parse-server/files`). All Parse Server instances need to be able to read/write to the same storage in order for parse-server-fs-adapter to work properly with parse-server. If the file storage isn't centralized, parse-server will have trouble locating files and you will get random behavior on client-side.

### Set up file encryption
File encryption is available in parse-server-fs-adapter 1.1.0+. The `FSAdapter` can encrypt files at rest for local storage using AES256-GCM, allowing the adapter to detect if files are tampered with.

To use, simply do the same as above, but add a `encryptionKey`:

```javascript
var FSFilesAdapter = require('@parse/fs-files-adapter');

var fsAdapter = new FSFilesAdapter({
  "filesSubDirectory": "my/files/folder", // optional, defaults to ./files
  "encryptionKey": "someKey" //mandatory if you want to encrypt files
});

var api = new ParseServer({
	appId: 'my_app',
	masterKey: 'master_key',
	filesAdapter: fsAdapter
})
```

Be sure not to lose your key or change it after encrypting files. 

### Enabling encryption on a server that already has unencrypted files
When this is the case, it is recommended to start up a development parse-server (or a separate process from your main process) that has the same configuration as your production server. On the development server, initialize the file adapter as above with the new key and do the following after initialization in your `index.js`:

```javascript
//You probably want to back up your unencrypted files before doing this.
//This can take awhile depending on how many files and how large they are. It will attempt to rotate the key of all files in your filesSubDirectory
const {rotated, notRotated} =  await api.filesAdapter.rotateEncryptionKey();
console.log('Files rotated to newKey: ' + rotated);
console.log('Files that couldn't be rotated to newKey: ' + notRotated);
```

### Rotating your encryption key
Periodically you may want to rotate your `encryptionKey` for security reasons. When this is the case, it is recommended to start up a development parse-server (or a separate process from your main process) that has the same configuration as your production server. On the development server, initialize the file adapter with the new key and do the following in your `index.js` (you will need your `oldKey`):

```javascript
//This can take awhile depending on how many files and how large they are. It will attempt to rotate the key of all files in your filesSubDirectory
const {rotated, notRotated} =  await api.filesAdapter.rotateEncryptionKey({oldKey: oldKey});
console.log('Files rotated to newKey: ' + rotated);
console.log('Files that couldn't be rotated to newKey: ' + notRotated);
```

### Removing file encryption
When this is the case, it is recommended to start up a development parse-server (or a separate process from your main process) that has the same configuration as your production server. Different from the previous examples, don't initialize your fileAdapter with a `encryptionKey`. Pass in your `oldKey` to `rotateEncryptionKey()`.

```javascript
const api = new ParseServer({
  databaseURI: databaseUri || 'mongodb://localhost:27017/dev',
  cloud: process.env.PARSE_SERVER_CLOUD || __dirname + '/cloud/main.js',
  appId: process.env.PARSE_SERVER_APPLICATION_ID || 'myAppId',
  masterKey: process.env.PARSE_SERVER_MASTER_KEY || '', 
  filesAdapter: new FSFilesAdapter(), //No encryptionKey supplied
  ...
});

//This can take awhile depending on how many files and how larger they are. It will attempt to rotate the key of all files in your filesSubDirectory
//It is not recommended to do this on the production server, deploy a development server to complete the process.
const {rotated, notRotated} =  await api.filesAdapter.rotateEncryptionKey({oldKey: oldKey});
console.log('Files rotated to unencrypted with noKey: ' + rotated);
console.log('Files that couldn't be rotated to unencrypted with noKey: ' + notRotated);

```

### Rotating the key for a subset of files
This is useful if for some reason there were errors and some of the files weren't rotated and returned in `notRotated`. The process is the same as the previous examples, but pass in your `oldKey` along with the array of `fileNames` to `rotateEncryptionKey()`.

```javascript
//This can take awhile depending on how many files and how large they are. It will attempt to rotate the key of all files in your filesSubDirectory
const {rotated, notRotated} =  await api.filesAdapter.rotateEncryptionKey({oldKey: oldKey, fileNames: ["fileName1.png","fileName2.png"]});
console.log('Files rotated to newKey: ' + rotated);
console.log('Files that couldn't be rotated to newKey: ' + notRotated);
```<|MERGE_RESOLUTION|>--- conflicted
+++ resolved
@@ -110,11 +110,7 @@
 8. Now select the **Policies** tab, then **Create Policy**.
 9. Select **Create Your Own Policy**, fill out a **Policy Name**.
 10. Copy the following config in **Policy Document**, changing **BUCKET_NAME** for the name of the bucket you created earlier. (note: this is a little more permissive than Parse Server needs, but it works for now)
-<<<<<<< HEAD
-    ```js
-=======
   ```jsonc
->>>>>>> 2ceb1f07
     {
         "Version": "2012-10-17",
         "Statement": [
@@ -152,7 +148,6 @@
 | S3_REGION                   | The AWS region to connect to. | Optional. Default: 'us-east-1' |
 | S3_BUCKET_PREFIX            | Create all the files with the specified prefix added to the filename. Can be used to put all the files for an app in a folder with 'folder/'. | Optional. |
 | S3_DIRECT_ACCESS            | Whether reads are going directly to S3 or proxied through your Parse Server. If set to true, files will be made publicly accessible, and reads will not be proxied. | Optional. Default: false |
-{: .docs_table}
 
 #### Passing as options
 
@@ -197,7 +192,6 @@
 | baseUrl | Key in `options`. The base URL the file adapter uses to determine the file location for direct access. | Optional. Default: `null`. To be used when `directAccess=true`. When set the file adapter returns a file URL in format `baseUrl/bucketPrefix` + `filename`. Example for `baseUrl='http://domain.com/folder'` and `bucketPrefix='prefix_'` the returned file location is  `http://domain.com/folder/prefix_file.txt`. |
 | baseUrlDirect | Key in `options`. Is `true` if the file adapter should ignore the bucket prefix when determining the file location for direct access. | Optional. Default: `false`. To be used when `directAccess=true` and `baseUrl` is set. When set to `true`, the file adapter returns a file URL in format `baseUrl/filename`. Example for `baseUrl='http://domain.com/folder'` and `baseUrlDirect=true` the returned file location is `http://domain.com/folder/file.txt`. |
 | globalCacheControl | Key in `options`. The `Cache-Control` http header to set in the file request. | Optional. Default: `null`. Example: `public, max-age=86400` for 24 hrs caching. More info [here](http://www.w3.org/Protocols/rfc2616/rfc2616-sec14.html#sec14.9.1). |
-{: .docs_table}
 
 ### S3-compatible Services
 #### Digital Ocean Spaces
