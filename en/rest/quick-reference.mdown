--- conflicted
+++ resolved
@@ -14,32 +14,20 @@
 
 ## Users
 
-<<<<<<< HEAD
 | URL                       | HTTP Verb | Functionality                                                      |
 |---------------------------|-----------|--------------------------------------------------------------------|
 | `/1/users`                | POST      | [Signing Up](#users-signingup) <br/>[Linking Users](#users-linking-users) |
 | `/1/login`                | GET       | [Logging In](#users-logging-in)                                    |
+| `/1/logout`               | POST      | [Logging Out](#sessions-deleting-sessions)                         |
 | `/1/users/<objectId>`     | GET       | [Retrieving Users](#users-retrieving-users)                        |
 | `/1/users/me`             | GET       | [Validating Session Tokens](#users-validating-session-tokens-retrieving-current-user) <br/>[Retrieving Current User](#users-retrieving-users)                                        |
 | `/1/users/<objectId>`     | PUT       | [Updating Users](#users-updating-users) <br/>[Linking Users](#users-linking-users) <br/>[Verifying Emails](#users-emailverification) |
 | `/1/users`                | GET       | [Querying Users](#users-querying)                                  |
 | `/1/users/<objectId>`     | DELETE    | [Deleting Users](#users-deleting-users)                            |
 | `/1/requestPasswordReset` | POST      | [Requesting A Password Reset](#users-requesting-a-password-reset)  |
-=======
-| URL                       | HTTP Verb | Functionality                              |
-|---------------------------|-----------|--------------------------------------------|
-| `/1/users`                | POST      | [Signing Up](#users-signup) <br/>[Linking Users](#users-linking) |
-| `/1/login`                | GET       | [Logging In](#users-login)                 |
-| `/1/logout`               | POST      | [Logging Out](#sessions-deleting-sessions) |
-| `/1/users/<objectId>`     | GET       | [Retrieving Users](#users-retrieving)      |
-| `/1/users/me`             | GET       | [Validating Session Tokens](#users-validating) <br/>[Retrieving Current User](#users-validating) |
-| `/1/users/<objectId>`     | PUT       | [Updating Users](#users-updating) <br/>[Linking Users](#users-linking) <br/>[Verifying Emails](#users-emailverification) |
-| `/1/users`                | GET       | [Querying Users](#users-querying)          |
-| `/1/users/<objectId>`     | DELETE    | [Deleting Users](#users-deleting)          |
-| `/1/requestPasswordReset` | POST      | [Requesting A Password Reset](#users-passwordreset)  |
->>>>>>> b656243d
 
 ## Sessions
+
 | URL                       | HTTP Verb |Functionality                               |
 |---------------------------|-----------|--------------------------------------------|
 | `/1/sessions`             | POST      | [Creating Restricted Sessions](#sessions-creating-sessions) |
