# Objects

## ParseObject

Storing data on Parse is built around the `ParseObject`. Each `ParseObject` contains key-value pairs of JSON-compatible data. This data is schemaless, which means that you don't need to specify ahead of time what keys exist on each `ParseObject`. You simply set whatever key-value pairs you want, and our backend will store it.

For example, let's say you're tracking high scores for a game. A single `ParseObject` could contain:

```php
score: 1337, playerName: "Sean Plott", cheatMode: false
```

Keys must be alphanumeric strings. Values can be strings, numbers, booleans, or even sequential arrays and associative arrays - anything that can be JSON-encoded.  Note however that Arrays and Associative Arrays require separate methods to set them on a `ParseObject`.

## Saving Objects

Let's say you want to save the `GameScore` described above to the Parse Cloud. The interface is similar to a our other SDKs, including the `save` method:

```php
$gameScore = new ParseObject("GameScore");

$gameScore->set("score", 1337);
$gameScore->set("playerName", "Sean Plott");
$gameScore->set("cheatMode", false);

try {
  $gameScore->save();
  echo 'New object created with objectId: ' . $gameScore->getObjectId();
} catch (ParseException $ex) {  
  // Execute any logic that should take place if the save fails.
  // error is a ParseException object with an error code and message.
  echo 'Failed to create new object, with error message: ' . $ex->getMessage();
}
```

After this code runs, you will probably be wondering if anything really happened. To make sure the data was saved, you can look at the Data Browser in your app on Parse. You should see something like this:

```json
objectId: "xWMyZ4YEGZ", score: 1337, playerName: "Sean Plott", cheatMode: false,
createdAt:"2011-06-10T18:33:42Z", updatedAt:"2011-06-10T18:33:42Z"
```

There are two things to note here. You didn't have to configure or set up a new Class called `GameScore` before running this code. Your Parse app lazily creates this Class for you when it first encounters it.

There are also a few fields you don't need to specify that are provided as a convenience. `objectId` is a unique identifier for each saved object. `createdAt` and `updatedAt` represent the time that each object was created and last modified in the cloud. Each of these fields is filled in by Parse, so they don't exist on a `ParseObject` until a save operation has completed.

## Retrieving Objects

Saving data to the cloud is fun, but it's even more fun to get that data out again. If you have the `objectId`, you can retrieve the whole `ParseObject` using a `ParseQuery`:

```php
$query = new ParseQuery("GameScore");
try {
  $gameScore = $query->get("xWMyZ4YEGZ");
  // The object was retrieved successfully.
} catch (ParseException $ex) {
  // The object was not retrieved successfully.
  // error is a ParseException with an error code and message.
}
```

To get the values out of the `ParseObject`, use the `get` method.

```php
$score = $gameScore->get("score");
$playerName = $gameScore->get("playerName");
$cheatMode = $gameScore->get("cheatMode");
```

The three special values are provided as the result of methods:

```php
$objectId = $gameScore->getObjectId();
$updatedAt = $gameScore->getUpdatedAt();
$createdAt = $gameScore->getCreatedAt();
```

If you need to refresh an object you already have with the latest data that
    is in the Parse Cloud, you can call the `fetch` method like so:

```php
$gameScore->fetch();
```

## Updating Objects

Updating an object is simple. Just set some new data on it and call the save method. For example:

```php
// Create the object.
$gameScore = new ParseObject("GameScore");

$gameScore->set("score", 1337);
$gameScore->set("playerName", "Sean Plott");
$gameScore->set("cheatMode", false);
$gameScore->setArray("skills", ["pwnage", "flying"]);

$gameScore->save();
// Now let's update it with some new data. In this case, only cheatMode and score
// will get sent to the cloud. playerName hasn't changed.
$gameScore->set("cheatMode", true);
$gameScore->set("score", 1338);
$gameScore->save();
```

Parse automatically figures out which data has changed so only "dirty" fields will be sent to the Parse Cloud. You don't need to worry about squashing data that you didn't intend to update.

### Counters

The above example contains a common use case. The "score" field is a counter that we'll need to continually update with the player's latest score. Using the above method works but it's cumbersome and can lead to problems if you have multiple clients trying to update the same counter.

To help with storing counter-type data, Parse provides methods that atomically increment (or decrement) any number field. So, the same update can be rewritten as:

```php
$gameScore->increment("score");
$gameScore->save();
```

You can also increment by any amount by passing in a second argument to `increment`. When no amount is specified, 1 is used by default.

### Arrays

To help with storing array data, there are three operations that can be used to atomically change an array associated with a given key:

*   `add` append the given object to the end of an array field.
*   `addUnique` add the given object only if it isn't already contained in an array field. The position of the insert is not guaranteed.
*   `remove` remove all instances of the given object from an array field.

For example, we can add items to the set-like "skills" field like so:

```php
$gameScore->addUnique("skills", ["flying"]);
$gameScore->addUnique("skills", ["kungfu"]);
$gameScore->save();
```

Note that it is not currently possible to atomically add and remove items from an array in the same save.
    You will have to call `save` in between every different kind of array operation.


## Destroying Objects

To delete an object from the cloud:

```php
$gameScore->destroy();
```

You can delete a single field from an object with the `delete` method:

```php
// After this, the playerName field will be empty
$gameScore->delete("playerName");

// Saves the field deletion to the Parse Cloud
$gameScore->save();
```

## Relational Data

Objects may have relationships with other objects. For example, in a blogging application, a `Post` object may have many `Comment` objects. Parse supports all kind of relationships, including one-to-one, one-to-many, and many-to-many.

### One-to-One and One-to-Many Relationships

One-to-one and one-to-many relationships are modeled by saving a `ParseObject` as a value in the other object. For example, each `Comment` in a blogging app might correspond to one `Post`.

To create a new `Post` with a single `Comment`, you could write:

```php
// Create the post
$myPost = new ParseObject("Post");
$myPost->set("title", "I'm Hungry");
$myPost->set("content", "Where should we go for lunch?");

// Create the comment
$myComment = new ParseObject("Comment");
$myComment->set("content", "Let's do Sushirrito.");

// Add the post as a value in the comment
$myComment->set("parent", $myPost);

// This will save both myPost and myComment
$myComment->save();
```

Internally, the Parse framework will store the referred-to object in just one place, to maintain consistency. You can also link objects using just their `objectId`s like so:

```php
$post = new ParseObject("Post", "1zEcyElZ80");

$myComment->set("parent", $post);
```

By default, when fetching an object, related `ParseObject`s are not fetched.  These objects' values cannot be retrieved until they have been fetched like so:

```php
$post = $fetchedComment->get("parent");
$post->fetch();
$title = $post->get("title");
```

### Many-to-Many Relationships

Many-to-many relationships are modeled using `ParseRelation`. This works similar to storing an array of `ParseObject`s in a key, except that you don't need to fetch all of the objects in a relation at once.  In addition, this allows `ParseRelation` to scale to many more objects than the array of `ParseObject` approach.  For example, a `User` may have many `Posts` that she might like. In this case, you can store the set of `Posts` that a `User` likes using `relation`.  In order to add a `Post` to the "likes" array of the `User`, you can do:

```php
$user = ParseUser::getCurrentUser();
$relation = $user->getRelation("likes");
$relation->add($post);
$user->save();
```

 You can remove a post from a `ParseRelation`:

```php
$relation->remove($post);
$user->save();
```

You can call `add` and `remove` multiple times before calling save:

```php
$relation->remove($post1);
$relation->remove($post2);
$user->save();
```

You can also pass in an array of `ParseObject` to `add` and `remove`:

```php
$relation->add([$post1, $post2, $post3]);
$user->save();
```

By default, the array of objects in this relation are not downloaded.  You can get an array of the posts that a user likes by using the `ParseQuery` returned by `getQuery`.  The code looks like:

```php
$postsLiked = $relation->getQuery()->find();
// $postsLiked contains the posts that the current user likes.
```

If you want only a subset of the Posts, you can add extra constraints to the `ParseQuery` returned by query like this:

```php
$query = $relation->getQuery();
$query->equalTo("title", "I'm Hungry");
$postsLiked = $query->find();
// $postsLiked contains post liked by the current user which have the title "I'm Hungry".
```

For more details on `ParseQuery`, please look at the query portion of this guide. A `ParseRelation` behaves similar to an array of `ParseObject` for querying purposes, so any query you can do on an array of objects, you can do on a `ParseRelation`.


## Data Types

So far we've used values with type `String`, `Number`, and `ParseObject`. Parse also supports PHP `DateTime`s and `null`.

You can nest PHP arrays and associative arrays (JSON Objects) to store more structured data within a single `ParseObject`.

Some examples:

```php
$number = 42;
$string = "the number is " . $number;
$date = new DateTime();
$array = [$string, $number];
$object = ["number" => $number, "string" => $string];

$bigObject = new ParseObject("BigObject");
$bigObject->set("myNumber", $number);
$bigObject->set("myString", $string);
$bigObject->set("myDate", $date);
$bigObject->setArray("myArray", $array);
$bigObject->setAssociativeArray("myObject", $object);
$bigObject->set("myNull", null);
$bigObject->save();
```

`ParseObject`s should not exceed 128 kilobytes in size.

<<<<<<< HEAD
For more information about how Parse handles data, check out our documentation on [Data & Security](/docs/data).

## Subclassing ParseObject

Each `ParseObject` is an instance of a specific subclass with a class name that you can use to distinguish different sorts of data. For example, we could call the high score object a `GameScore`. We recommend that you NameYourClassesLikeThis and nameYourKeysLikeThis, just to keep your code looking pretty.

To create a new subclass, create a new class which extends the `ParseObject` class, add the `$parseClassName` static property, and call the `registerSubclass` method before use.  Any `ParseQuery` will return instances of the new class for any `ParseObject` with the same class name.

```php
class GameScore extends ParseObject
{
  public static $parseClassName = "GameScore";
}
```

```php
// Do this once, at the start of your app, before ParseClient::initialize(...);
GameScore::registerSubclass();

// Create a new instance of that class.
$gameScore = new GameScore();
```

You can add additional methods and properties to your subclasses of `ParseObject`.

```php
// A complex subclass of ParseObject
class Monster extends ParseObject
{
  public static $parseClassName = "Monster";

  public function hasSuperHumanStrength() {
    return this->get("strength") > 18;
  }

  public static function spawn($strength) {
    $monster = new Monster();
    $monster->set("strength", $strength);
    return $monster;
  }
}
```

```php
$monster = Monster::spawn(200);
echo monster->strength();  // Displays 200.
echo monster->hasSuperHumanStrength();  // Displays true.
```   
=======
For more information about how Parse handles data, check out our documentation on [Data](#data).
>>>>>>> a7de8a35
<|MERGE_RESOLUTION|>--- conflicted
+++ resolved
@@ -278,8 +278,7 @@
 
 `ParseObject`s should not exceed 128 kilobytes in size.
 
-<<<<<<< HEAD
-For more information about how Parse handles data, check out our documentation on [Data & Security](/docs/data).
+For more information about how Parse handles data, check out our documentation on [Data](#data).
 
 ## Subclassing ParseObject
 
@@ -326,7 +325,4 @@
 $monster = Monster::spawn(200);
 echo monster->strength();  // Displays 200.
 echo monster->hasSuperHumanStrength();  // Displays true.
-```   
-=======
-For more information about how Parse handles data, check out our documentation on [Data](#data).
->>>>>>> a7de8a35
+```   