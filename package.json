--- conflicted
+++ resolved
@@ -37,12 +37,8 @@
   },
   "dependencies": {
     "jquery": "3.5.1",
-<<<<<<< HEAD
     "markdown-spellcheck": "git+https://github.com/dblythy/node-markdown-spellcheck.git",
-    "underscore": "1.11.0"
-=======
     "underscore": "1.12.1"
->>>>>>> fc540e24
   },
   "husky": {
     "hooks": {
