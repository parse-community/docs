---
---


/******/ (function(modules) { // webpackBootstrap
/******/ 	// The module cache
/******/ 	var installedModules = {};

/******/ 	// The require function
/******/ 	function __webpack_require__(moduleId) {

/******/ 		// Check if module is in cache
/******/ 		if(installedModules[moduleId])
/******/ 			return installedModules[moduleId].exports;

/******/ 		// Create a new module (and put it into the cache)
/******/ 		var module = installedModules[moduleId] = {
/******/ 			exports: {},
/******/ 			id: moduleId,
/******/ 			loaded: false
/******/ 		};

/******/ 		// Execute the module function
/******/ 		modules[moduleId].call(module.exports, module, module.exports, __webpack_require__);

/******/ 		// Flag the module as loaded
/******/ 		module.loaded = true;

/******/ 		// Return the exports of the module
/******/ 		return module.exports;
/******/ 	}


/******/ 	// expose the modules object (__webpack_modules__)
/******/ 	__webpack_require__.m = modules;

/******/ 	// expose the module cache
/******/ 	__webpack_require__.c = installedModules;

/******/ 	// __webpack_public_path__
/******/ 	__webpack_require__.p = "";

/******/ 	// Load entry module and return exports
/******/ 	return __webpack_require__(0);
/******/ })
/************************************************************************/
/******/ ([
/* 0 */
/***/ (function(module, exports, __webpack_require__) {

	/* WEBPACK VAR INJECTION */(function(_, $) {'use strict';

	// Sticky TOC
	(function () {
	  window.onscroll = window.onresize = function () {
	    var scrollPos = window.pageYOffset || document.documentElement.scrollTop;
	    var windowWidth = window.innerWidth || document.body.clientWidth;
	    var toc = document.getElementById('toc');
	    if (scrollPos > 250) {
	      if (windowWidth > 1104) {
	        toc.style.position = 'fixed';
	        toc.style.left = document.getElementById('getting-started').getBoundingClientRect().left - 230 + 'px';
	      } else if (windowWidth > 760) {
	        toc.style.position = 'fixed';
	        toc.style.left = document.getElementById('getting-started').getBoundingClientRect().left - 210 + 'px';
	      }
	    } else {
	      toc.style.position = 'absolute';
	      toc.style.left = '0';
	    }
	  };
	})();

	// application.js
	// Setup empty objects for organizational purposes.
	// These objects will be common to both the website and the mobile website.
	var App = {};
	App.Models = {};
	App.Models.Docs = {};
	App.Models.Apps = {};
	App.Collections = {};
	App.Views = {};

	// core.js
	(function () {

	  var svgNamespace = 'http://www.w3.org/2000/svg';

	  // Wrapped to provide tag vs svgTag methods
	  var createElement = function createElement(name, attr, children, svg) {
	    var tag;
	    if (svg) {
	      tag = document.createElementNS(svgNamespace, name);
	    } else {
	      tag = document.createElement(name);
	    }
	    // We apply attributes after children so that we can set the value of
	    // a select tag at render time
	    if (children) {
	      if (!Array.isArray(children)) {
	        children = [children];
	      }
	      for (var i = 0; i < children.length; i++) {
	        var node = children[i];
	        if (typeof node === 'string' || typeof node === 'number') {
	          node = document.createTextNode(node);
	        }
	        if (node) {
	          // Allow falsy entries to be ignored
	          tag.appendChild(node);
	        }
	      }
	    }
	    if (attr) {
	      for (var a in attr) {
	        if (a === 'style') {
	          for (var s in attr[a]) {
	            tag.style[s] = attr[a][s];
	          }
	        } else if (a.indexOf('data-') === 0 || svg) {
	          tag.setAttribute(a, attr[a]);
	        } else {
	          tag[a] = attr[a];
	        }
	      }
	    }
	    return tag;
	  };

	  var UI = window.UI = {
	    // DOM construction methods
	    tag: function tag(name, attr, children) {
	      return createElement(name, attr, children, false);
	    },

	    svgTag: function svgTag(name, attr, children) {
	      return createElement(name, attr, children, true);
	    },

	    createIcon: function createIcon(icon) {
	      var i = document.createElement('i');
	      i.className = 'icon_' + icon;
	      return i;
	    },

	    createTooltip: function createTooltip(text, options) {
	      var className = 'tooltip_wrap';
	      switch (options.direction) {
	        case 'left':
	          className += ' to_left';
	          break;
	        case 'top-left':
	          className += ' to_top_left';
	          break;
	        case 'top-right':
	          className += ' to_top_right';
	          break;
	      }
	      return UI.tag('span', { className: className }, [UI.tag('span', { className: 'tip' }, text)]);
	    },

	    // DOM property methods
	    hasAncestor: function hasAncestor(node, ancestor) {
	      var cur = node.parentNode;
	      while (cur) {
	        if (cur === ancestor) {
	          return true;
	        }
	        cur = cur.parentNode;
	      }
	      return false;
	    },

	    addClass: function addClass(node, className) {
	      var re = new RegExp('\\b' + className + '\\b');
	      if (!node.className.match(re)) {
	        node.className += ' ' + className;
	      }
	    },

	    removeClass: function removeClass(node, className) {
	      var re = new RegExp('\\s*\\b' + className + '\\b', 'g');
	      node.className = node.className.replace(re, '');
	    },

	    toggleClass: function toggleClass(node, className, add) {
	      if (add === undefined) {
	        add = !UI.hasClass(node, className);
	      }

	      if (add) {
	        UI.addClass(node, className);
	      } else {
	        UI.removeClass(node, className);
	      }
	    },

	    hasClass: function hasClass(node, className) {
	      var re = new RegExp('\\b' + className + '\\b');
	      return !!node.className.match(re);
	    },

	    getStyle: function getStyle(node, prop) {
	      if (node.currentStyle) return node.currentStyle[styleProp];
	      if (window.getComputedStyle) return document.defaultView.getComputedStyle(node, null).getPropertyValue(prop);
	      return '';
	    },

	    documentPosition: function documentPosition(node) {
	      var pos = { x: 0, y: 0 };
	      var cur = node;
	      while (cur) {
	        pos.x += cur.offsetLeft;
	        pos.y += cur.offsetTop;
	        cur = cur.offsetParent;
	      }
	      return pos;
	    },

	    windowPosition: function windowPosition(node) {
	      var pos = UI.documentPosition(node);
	      pos.x -= window.scrollX;
	      pos.y -= window.scrollY;
	      return pos;
	    },

	    // DOM event methods
	    delegate: function delegate(event, parent, selector, cb) {
	      if (event === 'focus' || event === 'blur') {
	        // Focus and blur don't bubble
	        throw 'Focus and blur delegation are not yet supported';
	      }
	      var matches = function matches() {
	        return false;
	      };
	      if (typeof selector === 'string') {
	        selector = selector.toUpperCase();
	        matches = function matches(el) {
	          return el.tagName === selector;
	        };
	      } else {
	        if (selector.className) {
	          var re = new RegExp('\\b' + selector.className + '\\b');
	          matches = function matches(el) {
	            return el.className.match(re);
	          };
	        } else if (selector.id) {
	          matches = function matches(el) {
	            return el.id === selector.id;
	          };
	        }
	      }
	      parent.addEventListener(event, function (e) {
	        var node = e.target;
	        while (node && node !== document) {
	          if (matches(node)) {
	            cb.call(node, e);
	          }
	          node = node.parentNode;
	        }
	      });
	    },

	    // formatting methods
	    prettyNumber: function prettyNumber(num) {
	      var pre;
	      var places = Math.ceil(Math.log(Math.abs(num) + 1) / Math.LN10);
	      if (places > 6 && places < 10) {
	        pre = num / 1e6;
	        if ((pre | 0) === pre || Math.round(num % 1e6 / 1e5) === 0) {
	          return (pre | 0) + 'M';
	        } else {
	          return (pre | 0) + '.' + Math.round(num % 1e6 / 1e5) + 'M';
	        }
	      } else if (places > 5) {
	        pre = num / 1000;
	        if ((pre | 0) === pre || Math.round(num % 1000 / 100) === 0) {
	          return (pre | 0) + 'K';
	        } else {
	          return (pre | 0) + '.' + Math.round(num % 1000 / 100) + 'K';
	        }
	      } else if (places > 3) {
	        var post = num % 1000 | 0;
	        if (post < 10) {
	          post = '00' + post;
	        } else if (post < 100) {
	          post = '0' + post;
	        }
	        return (num / 1000 | 0) + ',' + post;
	      } else {
	        return (num | 0) + '';
	      }
	    },

	    // animation methods
	    Animate: {
	      // The show and hide functions require a "transition: 'opacity' delay"
	      // CSS class to be present on the element
	      show: function show(el, delay) {
	        if (delay === 'undefined') {
	          delay = 0;
	        }
	        el.style.display = 'block';
	        el.style.opacity = 0;
	        setTimeout(function () {
	          el.style.opacity = 1;
	        }, delay);
	      },

	      hide: function hide(el, delay) {
	        if (window.getComputedStyle(el).opacity > 0) {
	          if (typeof delay === 'undefined') {
	            delay = 500;
	          }
	          el.style.opacity = 0;
	          setTimeout(function () {
	            el.style.display = 'none';
	          }, delay);
	        }
	      }
	    },

	    // Methods inherited by components
	    ComponentProto: {
	      attach: function attach(parent) {
	        if (this.node) {
	          parent.appendChild(this.node);
	          return this;
	        }
	        return null;
	      },

	      remove: function remove() {
	        if (this.node && this.node.parentNode) {
	          this.node.parentNode.removeChild(this.node);
	          return this;
	        }
	        return null;
	      }
	    }
	  };
	})();

	// live_toc.js
	(function (UI, _) {
	  if (!UI) {
	    return;
	  }

	  var LiveTOC = UI.LiveTOC = function (options) {
	    this.parent = options.parent;
	    this.content = options.content;
	    this.scrollContent = options.scrollContent || options.content;

	    this.throttleInterval = options.throttleInterval || 300;
	    this.alignment = options.alignment || 'center';
	    this.onSelect = options.onSelect || null;

	    this.currentItem = null;
	    this._headerHeights = {};
	    this._sortedHeights = [];

	    this.render();
	    if (options.parent) {
	      this.attach(options.parent);
	    }
	    this.initializeEventHandlers();
	  };

	  LiveTOC.prototype = {
	    initializeEventHandlers: function initializeEventHandlers() {
	      var throttled = _.throttle(this.handleScroll.bind(this), this.throttleInterval);

	      if (this.scrollContent === document.getElementsByTagName('body')[0]) {
	        document.addEventListener('scroll', throttled);
	      } else {
	        this.scrollContent.addEventListener('scroll', throttled);
	      }
	    },

	    render: function render() {
	      // we really need this to calculate header heights
	      this.scrollContent.style.position = "relative";

	      // build a mapping of the table of content based on the
	      // h1s and h2s in the content
	      var toc = this.buildTOC();

	      // add toc data
	      this.node = UI.tag('ul', { className: 'ui_live_toc' }, toc);

	      // calculate the cached heights of each header in the text
	      $(document).ready(function (e) {
	        this.updateHeights();
	      }.bind(this));
	    },

	    // find all the h1s and h2s in the content and build the TOC elements
	    buildTOC: function buildTOC() {
	      var headers = this.content.querySelectorAll('h1, h2, h3');
	      var toc = [];
	      var latestMajor, latestMinor;

	      for (var i = 0; i < headers.length; i++) {
	        var el = headers[i];
	        var text = $(el).text();
	        // var anchor = el.getElementsByTagName('a')[0];
	        // if (anchor === undefined) {
	        // 	continue;
	        // }
	        // var name = anchor.name;
	        var name = el.id;

	        // Build main table of contents list from h1 tags
	        if (el.tagName === 'H1') {
	          latestMajor = UI.tag('ul', { className: 'ui_live_toc_major_list' });
	          toc.push(UI.tag('li', { 'data-name': name, className: 'ui_live_toc_main' }, [UI.tag('a', { href: '#' + name }, text), latestMajor]));
	          latestMinor = undefined;

	          // Build collapsable sublist with h2 tags. We skip any H2s
	          // that appear before the first H1.
	        } else if (el.tagName === 'H2' && latestMajor !== undefined) {
	          latestMinor = UI.tag('ul', { className: 'ui_live_toc_minor_list' });
	          latestMajor.appendChild(UI.tag('li', { 'data-name': name, className: 'ui_live_toc_major' }, [UI.tag('a', { href: '#' + name }, text), latestMinor]));

	          // Build deeper collapsable sublist with h3 tags. We skip any
	          // H3s that appear before the first H1 or directly after any H1
	        } else if (el.tagName === 'H3' && latestMajor !== undefined && latestMinor !== undefined) {
	          latestMinor.appendChild(UI.tag('li', { 'data-name': name, className: 'ui_live_toc_minor' }, [UI.tag('a', { href: '#' + name }, text.toLowerCase())]));
	        }
	      }
	      return toc;
	    },

	    // Update the internal tracking of header heights. Should be called when
	    // the content changes in a way that will affect the height of headers
	    updateHeights: function updateHeights() {
	      var headerHeights = {};
	      var sortedHeights = [];
	      var headers = this.content.querySelectorAll('h1, h2, h3');
	      for (var i = 0; i < headers.length; i++) {
	        // var anchor = headers[i].getElementsByTagName('a')[0];
	        // var name = anchor.name;
	        var name = headers[i].id;

	        headerHeights[headers[i].offsetTop] = name;
	        sortedHeights.push(headers[i].offsetTop);
	      }
	      this._headerHeights = headerHeights;
	      this._sortedHeights = sortedHeights.sort(function (a, b) {
	        return a - b;
	      });
	    },

	    // find out what item to highlight in the TOC and what section
	    // to collapse/expand
	    handleScroll: function handleScroll() {
	      var fromTop = this.scrollContent.scrollTop;
	      // firefox doesn't like this so we fallback to window
	      if (fromTop === 0) {
	        fromTop = $(window).scrollTop();
	      }
	      var renderedHeight = this.scrollContent.offsetHeight;

	      var cur;
	      if (this.alignment === 'top') {
	        cur = fromTop;
	      } else if (this.alignment === 'bottom') {
	        cur = renderedHeight + fromTop;
	      } else {
	        // fallback to center line
	        cur = renderedHeight / 2 + fromTop;
	      }

<<<<<<< HEAD
					// find all the h1s and h2s in the content and build the TOC elements
					buildTOC: function buildTOC() {
							var headers = this.content.querySelectorAll('h1, h2, h3');
							var toc = [];
							var latestMajor, latestMinor;

							for (var i = 0; i < headers.length; i++) {
									var el = headers[i];
									var text = $(el).text();
									// var anchor = el.getElementsByTagName('a')[0];
									// if (anchor === undefined) {
									// 	continue;
									// }
									// var name = anchor.name;
									var name = el.id;

									// Build main table of contents list from h1 tags
									if (el.tagName === 'H1') {
											latestMajor = UI.tag('ul', { className: 'ui_live_toc_major_list' });
											toc.push(UI.tag('li', { 'data-name': name, className: 'ui_live_toc_main' }, [UI.tag('a', { href: '#' + name }, text), latestMajor]));
											latestMinor = undefined;

											// Build collapsable sublist with h2 tags. We skip any H2s
											// that appear before the first H1.
									} else if (el.tagName === 'H2' && latestMajor !== undefined) {
											latestMinor = UI.tag('ul', { className: 'ui_live_toc_minor_list' });
											latestMajor.appendChild(UI.tag('li', { 'data-name': name, className: 'ui_live_toc_major' }, [UI.tag('a', { href: '#' + name }, text), latestMinor]));

											// Build deeper collapsable sublist with h3 tags. We skip any
											// H3s that appear before the first H1 or directly after any H1
									} else if (el.tagName === 'H3' && latestMajor !== undefined && latestMinor !== undefined) {
											latestMinor.appendChild(UI.tag('li', { 'data-name': name, className: 'ui_live_toc_minor' }, [UI.tag('a', { href: '#' + name }, text.toLowerCase())]));
									}
							}
							return toc;
					},

					// Update the internal tracking of header heights. Should be called when
					// the content changes in a way that will affect the height of headers
					updateHeights: function updateHeights() {
							var headerHeights = {};
							var sortedHeights = [];
							var headers = this.content.querySelectorAll('h1, h2, h3');
							for (var i = 0; i < headers.length; i++) {
									// var anchor = headers[i].getElementsByTagName('a')[0];
									// var name = anchor.name;
									var name = headers[i].id;

									headerHeights[headers[i].offsetTop] = name;
									sortedHeights.push(headers[i].offsetTop);
							}
							this._headerHeights = headerHeights;
							this._sortedHeights = sortedHeights.sort(function (a, b) {
									return a - b;
							});
					},
=======
	      // find closest header above the current location
	      var bestHeight = this._sortedHeights[0];
	      for (var i = 0; i < this._sortedHeights.length; i++) {
	        if (this._sortedHeights[i] > cur) {
	          break; // break once we've passed current
	        }
	        bestHeight = this._sortedHeights[i];
	      }

	      var best = this._headerHeights[bestHeight];
>>>>>>> 5c3c60a3

	      // only render if nothing is selected or selection has changed
	      if (this.currentItem === null || this.currentItem.getAttribute('data-name') !== best) {
	        // if we have a new item selected, remove current selection
	        var listItems = this.node.getElementsByTagName('li');
	        for (var j = 0; j < listItems.length; j++) {
	          UI.removeClass(listItems[j], 'selected');
	        }

	        // set newly selected item and add the class
	        this.currentItem = this.node.querySelector('[data-name="' + best + '"]');
	        UI.addClass(this.currentItem, 'selected');

	        // if the item was a minor header, also select parent (major header)
	        if (UI.hasClass(this.currentItem, 'ui_live_toc_minor')) {
	          UI.addClass(this.currentMajorSection(), 'selected');
	        }

	        // if the item was a major header or minor header, also select parent (main header)
	        if (UI.hasClass(this.currentItem, 'ui_live_toc_major') || UI.hasClass(this.currentItem, 'ui_live_toc_minor')) {
	          UI.addClass(this.currentMainSection(), 'selected');
	        }
	      }
	    },

	    /* Utility functions about the state of the content & location */

	    // find the current main section expanded (this is tied to H1s)
	    currentMainSection: function currentMainSection() {
	      var cur = this.currentItem;
	      while (cur && !UI.hasClass(cur, 'ui_live_toc_main')) {
	        cur = cur.parentElement;
	      }
	      return cur;
	    },

	    // find the current major section expanded (this is tied to H2s)
	    currentMajorSection: function currentMajorSection() {
	      if (UI.hasClass(this.currentItem, 'ui_live_toc_main')) {
	        return false;
	      }

	      var cur = this.currentItem;
	      while (!UI.hasClass(cur, 'ui_live_toc_major')) {
	        cur = cur.parentElement;
	      }
	      return cur;
	    }
	  };

	  _.extend(LiveTOC.prototype, UI.ComponentProto);
	})(UI, _);

	// docs_toggle.js
	(function (UI, _) {
	  if (!UI) {
	    return;
	  }

	  if (!App.Views.Docs) {
	    App.Views.Docs = {};
	  }

	  var Toggle = App.Views.Docs.Toggle = function (options) {
	    this.parent = options.parent;
	    this.opt1 = options.opt1;
	    this.opt2 = options.opt2;
	    this.label1 = options.label1;
	    this.label2 = options.label2;
	    this.onChange = options.onChange;
	    this.render();
	  };

	  Toggle.prototype = {
	    render: function render() {
	      var opt1Els = this.parent.getElementsByClassName('hljs ' + this.opt1);
	      for (var i = 0; i < opt1Els.length; i++) {
	        if (opt1Els[i].parentElement.parentElement.getAttribute("class").indexOf("common-lang-block") === -1) {
	          UI.addClass(opt1Els[i], 'has_toggles');
	          opt1Els[i].appendChild(this.renderToggle(true));
	        }
	      }

	      var opt2Els = this.parent.getElementsByClassName('hljs ' + this.opt2);
	      for (i = 0; i < opt2Els.length; i++) {
	        if (opt2Els[i].parentElement.parentElement.getAttribute("class").indexOf("common-lang-block") === -1) {
	          UI.addClass(opt2Els[i], 'has_toggles');
	          opt2Els[i].appendChild(this.renderToggle(false));
	        }
	      }

	      $('.' + this.opt2 + '-toggle').on('click', this.showOpt2.bind(this));
	      $('.' + this.opt1 + '-toggle').on('click', this.showOpt1.bind(this));
	      this.toggleOpt(true);
	    },

	    renderToggle: function renderToggle(selectOpt1) {
	      var toggle = UI.tag('div', { className: 'toggles' }, [UI.tag('div', { className: 'toggle-item' }, [UI.tag('a', { className: this.opt1 + '-toggle', href: '#' }, this.label1)]), UI.tag('div', { className: 'toggle-item' }, [UI.tag('a', { className: this.opt2 + '-toggle', href: '#' }, this.label2)])]);

	      if (selectOpt1 === true) {
	        UI.addClass(toggle.childNodes[0], 'selected');
	      } else {
	        UI.addClass(toggle.childNodes[1], 'selected');
	      }

	      return toggle;
	    },

	    showOpt1: function showOpt1(e) {
	      e.preventDefault();

	      // make sure it's the right toggle
	      if ($(e.target).parent().hasClass('selected')) {
	        return false;
	      }

	      var $pre = $(e.target).closest('pre');
	      var distance = $(window).scrollTop() - $pre[0].offsetTop;

	      // flash the border
	      var $code = $pre.prev().children('code');
	      $code.addClass('code_flash');
	      setTimeout(function () {
	        $code.removeClass('code_flash');
	      }, 2000);

	      // scroll to the code block
	      var el = $pre.prev()[0];
	      this.toggleOpt(true);
	      $(window).scrollTop(el.offsetTop + distance);
	    },

	    showOpt2: function showOpt2(e) {
	      e.preventDefault();

	      // make sure it's the right toggle
	      if ($(e.target).parent().hasClass('selected')) {
	        return false;
	      }

	      var $pre = $(e.target).closest('pre');
	      var distance = $(window).scrollTop() - $pre[0].offsetTop;

	      // flash the border
	      var $code = $pre.next().children('code');
	      $code.addClass('code_flash');
	      setTimeout(function () {
	        $code.removeClass('code_flash');
	      }, 2000);

	      // scroll to the code block
	      var el = $pre.next()[0];
	      this.toggleOpt(false);
	      $(window).scrollTop(el.offsetTop + distance);
	    },

	    toggleOpt: function toggleOpt(showOpt1) {
	      if (showOpt1 === true) {
	        $('.hljs.' + this.opt2).parent().hide();
	        $('.hljs.' + this.opt1).parent().show();
	      } else {
	        $('.hljs.' + this.opt2).parent().show();
	        $('.hljs.' + this.opt1).parent().hide();
	      }
	      this.onChange();
	    }
	  };

	  _.extend(Toggle.prototype, UI.ComponentProto);
	})(UI, _);

	// docs.js
	(function (UI, _) {
	  if (!UI) {
	    return;
	  }

	  if (!App.Views.Docs) {
	    App.Views.Docs = {};
	  }

	  var Docs = App.Views.Docs.Main = function (options) {
	    this.platform = options.platform;
	    this.language = options.language;
	    this.render();
	  };

	  Docs.prototype = {
	    render: function render() {
	      // create the TOC
	      this.scrollContent = document.getElementsByTagName('body')[0];
	      this.toc = new UI.LiveTOC({
	        parent: document.getElementById('toc'),
	        scrollContent: this.scrollContent,
	        content: document.getElementsByClassName('guide_content')[0]
	      });

	      // deal with common-lang-blocks
	      this.toggleCommonLangBlocks();

	      // setup the server/mount path editor
	      this.setupServerFieldCustomization();

	      // add toggles to code blocks if necessary
	      if (this.platform === "ios" || this.platform === "osx" || this.platform === "macos") {
	        new App.Views.Docs.Toggle({
	          parent: this.scrollContent,
	          opt1: 'objectivec',
	          opt2: 'swift',
	          label1: 'Objective-C',
	          label2: 'Swift',
	          onChange: this.handleToggleChange.bind(this)
	        });
	      } else if (this.platform === "rest") {
	        new App.Views.Docs.Toggle({
	          parent: this.scrollContent,
	          opt1: 'bash',
	          opt2: 'python',
	          label1: 'cURL',
	          label2: 'Python',
	          onChange: this.handleToggleChange.bind(this)
	        });
	      }

	      this.mobileToc = document.getElementById('mobile_toc').getElementsByTagName('select')[0];
	      this.renderMobileTOC();

	      // move the TOC with the content. Since it's fixed, we can't just do it in css :(
	      $(window).on('resize', _.throttle(this.handleWindowResize.bind(this), 300));
	      this.handleWindowResize();
	      // calculate final position of headers for the TOC once
	      // the DOM is loaded (including images)
	      $(window).on('load', function () {
	        this.toc.updateHeights();
	      }.bind(this));
	    },

	    renderMobileTOC: function renderMobileTOC() {
	      var h1s = this.scrollContent.getElementsByTagName('h1');
	      for (var i = 0; i < h1s.length; i++) {
	        // var anchor = h1s[i].getElementsByTagName('a')[0];
	        this.mobileToc.appendChild(UI.tag('option', { 'data-anchor': "#" + h1s[i].id }, [h1s[i].textContent]));
	      }
	      this.mobileToc.addEventListener('change', this.handleSelectChange.bind(this));
	      this.mobileToc.getElementsByTagName('option')[0].setAttribute('selected', true);
	    },

	    // in "common" sections, there's a code block for every platform,
	    // this hides all but the current one
	    toggleCommonLangBlocks: function toggleCommonLangBlocks() {
	      $('.common-lang-block').hide();
	      switch (this.platform) {
	        case 'ios':
	        case 'osx':
	        case 'macos':
	          $('.common-lang-block.objectivec').show();
	          $('.common-lang-block.swift').show();
	          break;
	        case 'android':
	          $('.common-lang-block.java').show();
	          break;
	        case 'dotnet':
	        case 'unity':
	          $('.common-lang-block.cs').show();
	          break;
	        case 'php':
	          $('.common-lang-block.php').show();
	          break;
	        case 'rest':
	          $('.common-lang-block.bash').show();
	          $('.common-lang-block.python').show();
	          break;
	        case 'arduino':
	          $('.common-lang-block.cpp').show();
	          break;
	        case 'cloudcode':
	        case 'js':
	        default:
	          $('.common-lang-block.js').show();
	      }
	    },

	    setupServerFieldCustomization: function setupServerFieldCustomization() {

	      if (!document.getElementById('parse-server-custom-url')) {
	        // no customization available on this page
	        return;
	      }

	      if (typeof Storage !== "undefined") {
	        // apply previous values from local storage
	        var _url = localStorage.getItem('parse-server-custom-url');
	        var _mount = localStorage.getItem('parse-server-custom-mount');
	        var _protocol = localStorage.getItem('parse-server-custom-protocol');
	        var _appId = localStorage.getItem('parse-server-custom-appid');
	        var _clientKey = localStorage.getItem('parse-server-custom-clientkey');

	        // set existing entries
	        if (_url) {
	          $(".custom-parse-server-url").html(_url);
	          $("#parse-server-custom-url").val(_url);
	        }
	        if (_mount) {
	          $(".custom-parse-server-mount").html(_mount);
	          $("#parse-server-custom-mount").val(_mount);
	        }
	        if (_protocol) {
	          $(".custom-parse-server-protocol").html(_protocol);
	          $("#parse-server-custom-protocol").val(_protocol);
	        }
	        if (_appId) {
	          $(".custom-parse-server-appid").html(_appId);
	          $("#parse-server-custom-appid").val(_appId);
	        }
	        if (_clientKey) {
	          $(".custom-parse-server-clientkey").html(_clientKey);
	          $("#parse-server-custom-clientkey").val(_clientKey);
	        }
	      }

	      // set url listener
	      $('#parse-server-custom-url').keyup(function () {
	        var url = $('#parse-server-custom-url').val();
	        if (!url.match(/^[-_a-z0-9\.]+(?::[0-9]+)?$/i)) {
	          // not a valid url
	          return;
	        }
	        $(".custom-parse-server-url").html(url);
	        if (typeof Storage !== "undefined") {
	          localStorage.setItem('parse-server-custom-url', url);
	        }
	      });

<<<<<<< HEAD
			Docs.prototype = {
					render: function render() {
							// create the TOC
							this.scrollContent = document.getElementsByTagName('body')[0];
							this.toc = new UI.LiveTOC({
									parent: document.getElementById('toc'),
									scrollContent: this.scrollContent,
									content: document.getElementsByClassName('guide_content')[0]
							});
=======
	      // set mount listener
	      $('#parse-server-custom-mount').keyup(function () {
	        var mount = $('#parse-server-custom-mount').val();
	        if (!mount.match(/^[-_a-z0-9\/]+$/i) && mount !== '') {
	          // not a valid mount path, and not empty
	          return;
	        }
	        if (!mount.match(/^\//)) {
	          // add leading slash
	          mount = '/' + mount;
	        }
	        if (!mount.match(/\/$/)) {
	          // add trailing slash
	          mount = mount + '/';
	        }
	        $(".custom-parse-server-mount").html(mount);
	        if (typeof Storage !== "undefined") {
	          localStorage.setItem('parse-server-custom-mount', mount);
	        }
	      });
>>>>>>> 5c3c60a3

	      // set protocol listener
	      $('#parse-server-custom-protocol').change(function () {
	        var protocol = $('#parse-server-custom-protocol').val();
	        if (!protocol.match(/^[a-z]+$/)) {
	          // not a valid protocol
	          return;
	        }
	        $(".custom-parse-server-protocol").html(protocol);
	        if (typeof Storage !== "undefined") {
	          localStorage.setItem('parse-server-custom-protocol', protocol);
	        }
	      });

	      // set appId listener
	      $('#parse-server-custom-appid').keyup(function () {
	        var appId = $('#parse-server-custom-appid').val();
	        if (!appId.match(/^[^\s]+$/i)) {
	          // not a valid appId
	          return;
	        }
	        // encode any html
	        appId = appId.replace(/&/g, '&amp;').replace(/</g, '&lt;').replace(/>/g, '&gt;').replace(/"/g, '&quot;');
	        $(".custom-parse-server-appid").html(appId);
	        if (typeof Storage !== "undefined") {
	          localStorage.setItem('parse-server-custom-appid', appId);
	        }
	      });

	      // set clientKey listener
	      $('#parse-server-custom-clientkey').keyup(function () {
	        var clientKey = $('#parse-server-custom-clientkey').val();
	        if (!clientKey.match(/^[^\s]+$/i)) {
	          // not a valid appId
	          return;
	        }
	        // encode any html
	        clientKey = clientKey.replace(/&/g, '&amp;').replace(/</g, '&lt;').replace(/>/g, '&gt;').replace(/"/g, '&quot;');
	        $(".custom-parse-server-clientkey").html(clientKey);
	        if (typeof Storage !== "undefined") {
	          localStorage.setItem('parse-server-custom-clientkey', clientKey);
	        }
	      });

	      // set reset button
	      $('#parse-server-custom-values-reset').click(function () {
	        // reset defaults
	        var _default = $("#parse-server-custom-url").attr('defaultval');
	        $(".custom-parse-server-url").html(_default);
	        $("#parse-server-custom-url").val(_default);
	        localStorage.setItem('parse-server-custom-url', _default);

	        _default = $("#parse-server-custom-mount").attr('defaultval');
	        $(".custom-parse-server-mount").html("/" + _default + "/");
	        $("#parse-server-custom-mount").val(_default);
	        localStorage.setItem('parse-server-custom-mount', "/" + _default + "/");

	        _default = $("#parse-server-custom-protocol").attr('defaultval');
	        $(".custom-parse-server-protocol").html(_default);
	        $("#parse-server-custom-protocol").val(_default);
	        localStorage.setItem('parse-server-custom-protocol', _default);

	        _default = $("#parse-server-custom-appid").attr('defaultval');
	        $(".custom-parse-server-appid").html(_default);
	        $("#parse-server-custom-appid").val(_default);
	        localStorage.setItem('parse-server-custom-appid', _default);

	        _default = $("#parse-server-custom-clientkey").attr('defaultval');
	        $(".custom-parse-server-clientkey").html(_default);
	        $("#parse-server-custom-clientkey").val(_default);
	        localStorage.setItem('parse-server-custom-clientkey', _default);
	      });
	    },

	    // we recalculate the header heights for the TOC
	    // highlighting when the height of the content changes
	    handleToggleChange: function handleToggleChange() {
	      this.toc.updateHeights();
	    },

<<<<<<< HEAD
					handleSelectChange: function handleSelectChange(e) {
							location.href = this.mobileToc.selectedOptions[0].getAttribute('data-anchor');
					},
=======
	    handleSelectChange: function handleSelectChange(e) {
	      location.href = this.mobileToc.selectedOptions[0].getAttribute('data-anchor');
	    },
>>>>>>> 5c3c60a3

	    handleWindowResize: function handleWindowResize(e) {
	      this.toc.parent.style.left = $(".guide").css("margin-left");
	      this.toc.updateHeights();
	    }
	  };

	  _.extend(Docs.prototype, UI.ComponentProto);
	})(UI, _);

	$('pre code').each(function (i, block) {
	  hljs.highlightBlock(block);
	});

	var platform = window.location.pathname.split('/')[2];
	if (platform) {
	  new App.Views.Docs.Main({
	    language: 'en',
	    platform: platform
	  });
	}
	/* WEBPACK VAR INJECTION */}.call(exports, __webpack_require__(1), __webpack_require__(2)))

/***/ }),
/* 1 */
/***/ (function(module, exports, __webpack_require__) {

	var __WEBPACK_AMD_DEFINE_ARRAY__, __WEBPACK_AMD_DEFINE_RESULT__;'use strict';

	var _typeof = typeof Symbol === "function" && typeof Symbol.iterator === "symbol" ? function (obj) { return typeof obj; } : function (obj) { return obj && typeof Symbol === "function" && obj.constructor === Symbol && obj !== Symbol.prototype ? "symbol" : typeof obj; };

	//     Underscore.js 1.8.3
	//     http://underscorejs.org
	//     (c) 2009-2015 Jeremy Ashkenas, DocumentCloud and Investigative Reporters & Editors
	//     Underscore may be freely distributed under the MIT license.

	(function () {

	  // Baseline setup
	  // --------------

	  // Establish the root object, `window` in the browser, or `exports` on the server.
	  var root = this;

	  // Save the previous value of the `_` variable.
	  var previousUnderscore = root._;

	  // Save bytes in the minified (but not gzipped) version:
	  var ArrayProto = Array.prototype,
	      ObjProto = Object.prototype,
	      FuncProto = Function.prototype;

	  // Create quick reference variables for speed access to core prototypes.
	  var push = ArrayProto.push,
	      slice = ArrayProto.slice,
	      toString = ObjProto.toString,
	      hasOwnProperty = ObjProto.hasOwnProperty;

	  // All **ECMAScript 5** native function implementations that we hope to use
	  // are declared here.
	  var nativeIsArray = Array.isArray,
	      nativeKeys = Object.keys,
	      nativeBind = FuncProto.bind,
	      nativeCreate = Object.create;

	  // Naked function reference for surrogate-prototype-swapping.
	  var Ctor = function Ctor() {};

	  // Create a safe reference to the Underscore object for use below.
	  var _ = function _(obj) {
	    if (obj instanceof _) return obj;
	    if (!(this instanceof _)) return new _(obj);
	    this._wrapped = obj;
	  };

	  // Export the Underscore object for **Node.js**, with
	  // backwards-compatibility for the old `require()` API. If we're in
	  // the browser, add `_` as a global object.
	  if (true) {
	    if (typeof module !== 'undefined' && module.exports) {
	      exports = module.exports = _;
	    }
	    exports._ = _;
	  } else {
	    root._ = _;
	  }

	  // Current version.
	  _.VERSION = '1.8.3';

	  // Internal function that returns an efficient (for current engines) version
	  // of the passed-in callback, to be repeatedly applied in other Underscore
	  // functions.
	  var optimizeCb = function optimizeCb(func, context, argCount) {
	    if (context === void 0) return func;
	    switch (argCount == null ? 3 : argCount) {
	      case 1:
	        return function (value) {
	          return func.call(context, value);
	        };
	      case 2:
	        return function (value, other) {
	          return func.call(context, value, other);
	        };
	      case 3:
	        return function (value, index, collection) {
	          return func.call(context, value, index, collection);
	        };
	      case 4:
	        return function (accumulator, value, index, collection) {
	          return func.call(context, accumulator, value, index, collection);
	        };
	    }
	    return function () {
	      return func.apply(context, arguments);
	    };
	  };

	  // A mostly-internal function to generate callbacks that can be applied
	  // to each element in a collection, returning the desired result — either
	  // identity, an arbitrary callback, a property matcher, or a property accessor.
	  var cb = function cb(value, context, argCount) {
	    if (value == null) return _.identity;
	    if (_.isFunction(value)) return optimizeCb(value, context, argCount);
	    if (_.isObject(value)) return _.matcher(value);
	    return _.property(value);
	  };
	  _.iteratee = function (value, context) {
	    return cb(value, context, Infinity);
	  };

	  // An internal function for creating assigner functions.
	  var createAssigner = function createAssigner(keysFunc, undefinedOnly) {
	    return function (obj) {
	      var length = arguments.length;
	      if (length < 2 || obj == null) return obj;
	      for (var index = 1; index < length; index++) {
	        var source = arguments[index],
	            keys = keysFunc(source),
	            l = keys.length;
	        for (var i = 0; i < l; i++) {
	          var key = keys[i];
	          if (!undefinedOnly || obj[key] === void 0) obj[key] = source[key];
	        }
	      }
	      return obj;
	    };
	  };

	  // An internal function for creating a new object that inherits from another.
	  var baseCreate = function baseCreate(prototype) {
	    if (!_.isObject(prototype)) return {};
	    if (nativeCreate) return nativeCreate(prototype);
	    Ctor.prototype = prototype;
	    var result = new Ctor();
	    Ctor.prototype = null;
	    return result;
	  };

	  var property = function property(key) {
	    return function (obj) {
	      return obj == null ? void 0 : obj[key];
	    };
	  };

	  // Helper for collection methods to determine whether a collection
	  // should be iterated as an array or as an object
	  // Related: http://people.mozilla.org/~jorendorff/es6-draft.html#sec-tolength
	  // Avoids a very nasty iOS 8 JIT bug on ARM-64. #2094
	  var MAX_ARRAY_INDEX = Math.pow(2, 53) - 1;
	  var getLength = property('length');
	  var isArrayLike = function isArrayLike(collection) {
	    var length = getLength(collection);
	    return typeof length == 'number' && length >= 0 && length <= MAX_ARRAY_INDEX;
	  };

	  // Collection Functions
	  // --------------------

	  // The cornerstone, an `each` implementation, aka `forEach`.
	  // Handles raw objects in addition to array-likes. Treats all
	  // sparse array-likes as if they were dense.
	  _.each = _.forEach = function (obj, iteratee, context) {
	    iteratee = optimizeCb(iteratee, context);
	    var i, length;
	    if (isArrayLike(obj)) {
	      for (i = 0, length = obj.length; i < length; i++) {
	        iteratee(obj[i], i, obj);
	      }
	    } else {
	      var keys = _.keys(obj);
	      for (i = 0, length = keys.length; i < length; i++) {
	        iteratee(obj[keys[i]], keys[i], obj);
	      }
	    }
	    return obj;
	  };

	  // Return the results of applying the iteratee to each element.
	  _.map = _.collect = function (obj, iteratee, context) {
	    iteratee = cb(iteratee, context);
	    var keys = !isArrayLike(obj) && _.keys(obj),
	        length = (keys || obj).length,
	        results = Array(length);
	    for (var index = 0; index < length; index++) {
	      var currentKey = keys ? keys[index] : index;
	      results[index] = iteratee(obj[currentKey], currentKey, obj);
	    }
	    return results;
	  };

	  // Create a reducing function iterating left or right.
	  function createReduce(dir) {
	    // Optimized iterator function as using arguments.length
	    // in the main function will deoptimize the, see #1991.
	    function iterator(obj, iteratee, memo, keys, index, length) {
	      for (; index >= 0 && index < length; index += dir) {
	        var currentKey = keys ? keys[index] : index;
	        memo = iteratee(memo, obj[currentKey], currentKey, obj);
	      }
	      return memo;
	    }

	    return function (obj, iteratee, memo, context) {
	      iteratee = optimizeCb(iteratee, context, 4);
	      var keys = !isArrayLike(obj) && _.keys(obj),
	          length = (keys || obj).length,
	          index = dir > 0 ? 0 : length - 1;
	      // Determine the initial value if none is provided.
	      if (arguments.length < 3) {
	        memo = obj[keys ? keys[index] : index];
	        index += dir;
	      }
	      return iterator(obj, iteratee, memo, keys, index, length);
	    };
	  }

	  // **Reduce** builds up a single result from a list of values, aka `inject`,
	  // or `foldl`.
	  _.reduce = _.foldl = _.inject = createReduce(1);

	  // The right-associative version of reduce, also known as `foldr`.
	  _.reduceRight = _.foldr = createReduce(-1);

	  // Return the first value which passes a truth test. Aliased as `detect`.
	  _.find = _.detect = function (obj, predicate, context) {
	    var key;
	    if (isArrayLike(obj)) {
	      key = _.findIndex(obj, predicate, context);
	    } else {
	      key = _.findKey(obj, predicate, context);
	    }
	    if (key !== void 0 && key !== -1) return obj[key];
	  };

	  // Return all the elements that pass a truth test.
	  // Aliased as `select`.
	  _.filter = _.select = function (obj, predicate, context) {
	    var results = [];
	    predicate = cb(predicate, context);
	    _.each(obj, function (value, index, list) {
	      if (predicate(value, index, list)) results.push(value);
	    });
	    return results;
	  };

	  // Return all the elements for which a truth test fails.
	  _.reject = function (obj, predicate, context) {
	    return _.filter(obj, _.negate(cb(predicate)), context);
	  };

	  // Determine whether all of the elements match a truth test.
	  // Aliased as `all`.
	  _.every = _.all = function (obj, predicate, context) {
	    predicate = cb(predicate, context);
	    var keys = !isArrayLike(obj) && _.keys(obj),
	        length = (keys || obj).length;
	    for (var index = 0; index < length; index++) {
	      var currentKey = keys ? keys[index] : index;
	      if (!predicate(obj[currentKey], currentKey, obj)) return false;
	    }
	    return true;
	  };

	  // Determine if at least one element in the object matches a truth test.
	  // Aliased as `any`.
	  _.some = _.any = function (obj, predicate, context) {
	    predicate = cb(predicate, context);
	    var keys = !isArrayLike(obj) && _.keys(obj),
	        length = (keys || obj).length;
	    for (var index = 0; index < length; index++) {
	      var currentKey = keys ? keys[index] : index;
	      if (predicate(obj[currentKey], currentKey, obj)) return true;
	    }
	    return false;
	  };

	  // Determine if the array or object contains a given item (using `===`).
	  // Aliased as `includes` and `include`.
	  _.contains = _.includes = _.include = function (obj, item, fromIndex, guard) {
	    if (!isArrayLike(obj)) obj = _.values(obj);
	    if (typeof fromIndex != 'number' || guard) fromIndex = 0;
	    return _.indexOf(obj, item, fromIndex) >= 0;
	  };

	  // Invoke a method (with arguments) on every item in a collection.
	  _.invoke = function (obj, method) {
	    var args = slice.call(arguments, 2);
	    var isFunc = _.isFunction(method);
	    return _.map(obj, function (value) {
	      var func = isFunc ? method : value[method];
	      return func == null ? func : func.apply(value, args);
	    });
	  };

	  // Convenience version of a common use case of `map`: fetching a property.
	  _.pluck = function (obj, key) {
	    return _.map(obj, _.property(key));
	  };

	  // Convenience version of a common use case of `filter`: selecting only objects
	  // containing specific `key:value` pairs.
	  _.where = function (obj, attrs) {
	    return _.filter(obj, _.matcher(attrs));
	  };

	  // Convenience version of a common use case of `find`: getting the first object
	  // containing specific `key:value` pairs.
	  _.findWhere = function (obj, attrs) {
	    return _.find(obj, _.matcher(attrs));
	  };

	  // Return the maximum element (or element-based computation).
	  _.max = function (obj, iteratee, context) {
	    var result = -Infinity,
	        lastComputed = -Infinity,
	        value,
	        computed;
	    if (iteratee == null && obj != null) {
	      obj = isArrayLike(obj) ? obj : _.values(obj);
	      for (var i = 0, length = obj.length; i < length; i++) {
	        value = obj[i];
	        if (value > result) {
	          result = value;
	        }
	      }
	    } else {
	      iteratee = cb(iteratee, context);
	      _.each(obj, function (value, index, list) {
	        computed = iteratee(value, index, list);
	        if (computed > lastComputed || computed === -Infinity && result === -Infinity) {
	          result = value;
	          lastComputed = computed;
	        }
	      });
	    }
	    return result;
	  };

	  // Return the minimum element (or element-based computation).
	  _.min = function (obj, iteratee, context) {
	    var result = Infinity,
	        lastComputed = Infinity,
	        value,
	        computed;
	    if (iteratee == null && obj != null) {
	      obj = isArrayLike(obj) ? obj : _.values(obj);
	      for (var i = 0, length = obj.length; i < length; i++) {
	        value = obj[i];
	        if (value < result) {
	          result = value;
	        }
	      }
	    } else {
	      iteratee = cb(iteratee, context);
	      _.each(obj, function (value, index, list) {
	        computed = iteratee(value, index, list);
	        if (computed < lastComputed || computed === Infinity && result === Infinity) {
	          result = value;
	          lastComputed = computed;
	        }
	      });
	    }
	    return result;
	  };

	  // Shuffle a collection, using the modern version of the
	  // [Fisher-Yates shuffle](http://en.wikipedia.org/wiki/Fisher–Yates_shuffle).
	  _.shuffle = function (obj) {
	    var set = isArrayLike(obj) ? obj : _.values(obj);
	    var length = set.length;
	    var shuffled = Array(length);
	    for (var index = 0, rand; index < length; index++) {
	      rand = _.random(0, index);
	      if (rand !== index) shuffled[index] = shuffled[rand];
	      shuffled[rand] = set[index];
	    }
	    return shuffled;
	  };

	  // Sample **n** random values from a collection.
	  // If **n** is not specified, returns a single random element.
	  // The internal `guard` argument allows it to work with `map`.
	  _.sample = function (obj, n, guard) {
	    if (n == null || guard) {
	      if (!isArrayLike(obj)) obj = _.values(obj);
	      return obj[_.random(obj.length - 1)];
	    }
	    return _.shuffle(obj).slice(0, Math.max(0, n));
	  };

	  // Sort the object's values by a criterion produced by an iteratee.
	  _.sortBy = function (obj, iteratee, context) {
	    iteratee = cb(iteratee, context);
	    return _.pluck(_.map(obj, function (value, index, list) {
	      return {
	        value: value,
	        index: index,
	        criteria: iteratee(value, index, list)
	      };
	    }).sort(function (left, right) {
	      var a = left.criteria;
	      var b = right.criteria;
	      if (a !== b) {
	        if (a > b || a === void 0) return 1;
	        if (a < b || b === void 0) return -1;
	      }
	      return left.index - right.index;
	    }), 'value');
	  };

	  // An internal function used for aggregate "group by" operations.
	  var group = function group(behavior) {
	    return function (obj, iteratee, context) {
	      var result = {};
	      iteratee = cb(iteratee, context);
	      _.each(obj, function (value, index) {
	        var key = iteratee(value, index, obj);
	        behavior(result, value, key);
	      });
	      return result;
	    };
	  };

	  // Groups the object's values by a criterion. Pass either a string attribute
	  // to group by, or a function that returns the criterion.
	  _.groupBy = group(function (result, value, key) {
	    if (_.has(result, key)) result[key].push(value);else result[key] = [value];
	  });

	  // Indexes the object's values by a criterion, similar to `groupBy`, but for
	  // when you know that your index values will be unique.
	  _.indexBy = group(function (result, value, key) {
	    result[key] = value;
	  });

	  // Counts instances of an object that group by a certain criterion. Pass
	  // either a string attribute to count by, or a function that returns the
	  // criterion.
	  _.countBy = group(function (result, value, key) {
	    if (_.has(result, key)) result[key]++;else result[key] = 1;
	  });

	  // Safely create a real, live array from anything iterable.
	  _.toArray = function (obj) {
	    if (!obj) return [];
	    if (_.isArray(obj)) return slice.call(obj);
	    if (isArrayLike(obj)) return _.map(obj, _.identity);
	    return _.values(obj);
	  };

	  // Return the number of elements in an object.
	  _.size = function (obj) {
	    if (obj == null) return 0;
	    return isArrayLike(obj) ? obj.length : _.keys(obj).length;
	  };

	  // Split a collection into two arrays: one whose elements all satisfy the given
	  // predicate, and one whose elements all do not satisfy the predicate.
	  _.partition = function (obj, predicate, context) {
	    predicate = cb(predicate, context);
	    var pass = [],
	        fail = [];
	    _.each(obj, function (value, key, obj) {
	      (predicate(value, key, obj) ? pass : fail).push(value);
	    });
	    return [pass, fail];
	  };

	  // Array Functions
	  // ---------------

	  // Get the first element of an array. Passing **n** will return the first N
	  // values in the array. Aliased as `head` and `take`. The **guard** check
	  // allows it to work with `_.map`.
	  _.first = _.head = _.take = function (array, n, guard) {
	    if (array == null) return void 0;
	    if (n == null || guard) return array[0];
	    return _.initial(array, array.length - n);
	  };

	  // Returns everything but the last entry of the array. Especially useful on
	  // the arguments object. Passing **n** will return all the values in
	  // the array, excluding the last N.
	  _.initial = function (array, n, guard) {
	    return slice.call(array, 0, Math.max(0, array.length - (n == null || guard ? 1 : n)));
	  };

	  // Get the last element of an array. Passing **n** will return the last N
	  // values in the array.
	  _.last = function (array, n, guard) {
	    if (array == null) return void 0;
	    if (n == null || guard) return array[array.length - 1];
	    return _.rest(array, Math.max(0, array.length - n));
	  };

	  // Returns everything but the first entry of the array. Aliased as `tail` and `drop`.
	  // Especially useful on the arguments object. Passing an **n** will return
	  // the rest N values in the array.
	  _.rest = _.tail = _.drop = function (array, n, guard) {
	    return slice.call(array, n == null || guard ? 1 : n);
	  };

	  // Trim out all falsy values from an array.
	  _.compact = function (array) {
	    return _.filter(array, _.identity);
	  };

	  // Internal implementation of a recursive `flatten` function.
	  var flatten = function flatten(input, shallow, strict, startIndex) {
	    var output = [],
	        idx = 0;
	    for (var i = startIndex || 0, length = getLength(input); i < length; i++) {
	      var value = input[i];
	      if (isArrayLike(value) && (_.isArray(value) || _.isArguments(value))) {
	        //flatten current level of array or arguments object
	        if (!shallow) value = flatten(value, shallow, strict);
	        var j = 0,
	            len = value.length;
	        output.length += len;
	        while (j < len) {
	          output[idx++] = value[j++];
	        }
	      } else if (!strict) {
	        output[idx++] = value;
	      }
	    }
	    return output;
	  };

	  // Flatten out an array, either recursively (by default), or just one level.
	  _.flatten = function (array, shallow) {
	    return flatten(array, shallow, false);
	  };

	  // Return a version of the array that does not contain the specified value(s).
	  _.without = function (array) {
	    return _.difference(array, slice.call(arguments, 1));
	  };

	  // Produce a duplicate-free version of the array. If the array has already
	  // been sorted, you have the option of using a faster algorithm.
	  // Aliased as `unique`.
	  _.uniq = _.unique = function (array, isSorted, iteratee, context) {
	    if (!_.isBoolean(isSorted)) {
	      context = iteratee;
	      iteratee = isSorted;
	      isSorted = false;
	    }
	    if (iteratee != null) iteratee = cb(iteratee, context);
	    var result = [];
	    var seen = [];
	    for (var i = 0, length = getLength(array); i < length; i++) {
	      var value = array[i],
	          computed = iteratee ? iteratee(value, i, array) : value;
	      if (isSorted) {
	        if (!i || seen !== computed) result.push(value);
	        seen = computed;
	      } else if (iteratee) {
	        if (!_.contains(seen, computed)) {
	          seen.push(computed);
	          result.push(value);
	        }
	      } else if (!_.contains(result, value)) {
	        result.push(value);
	      }
	    }
	    return result;
	  };

	  // Produce an array that contains the union: each distinct element from all of
	  // the passed-in arrays.
	  _.union = function () {
	    return _.uniq(flatten(arguments, true, true));
	  };

	  // Produce an array that contains every item shared between all the
	  // passed-in arrays.
	  _.intersection = function (array) {
	    var result = [];
	    var argsLength = arguments.length;
	    for (var i = 0, length = getLength(array); i < length; i++) {
	      var item = array[i];
	      if (_.contains(result, item)) continue;
	      for (var j = 1; j < argsLength; j++) {
	        if (!_.contains(arguments[j], item)) break;
	      }
	      if (j === argsLength) result.push(item);
	    }
	    return result;
	  };

	  // Take the difference between one array and a number of other arrays.
	  // Only the elements present in just the first array will remain.
	  _.difference = function (array) {
	    var rest = flatten(arguments, true, true, 1);
	    return _.filter(array, function (value) {
	      return !_.contains(rest, value);
	    });
	  };

	  // Zip together multiple lists into a single array -- elements that share
	  // an index go together.
	  _.zip = function () {
	    return _.unzip(arguments);
	  };

	  // Complement of _.zip. Unzip accepts an array of arrays and groups
	  // each array's elements on shared indices
	  _.unzip = function (array) {
	    var length = array && _.max(array, getLength).length || 0;
	    var result = Array(length);

	    for (var index = 0; index < length; index++) {
	      result[index] = _.pluck(array, index);
	    }
	    return result;
	  };

	  // Converts lists into objects. Pass either a single array of `[key, value]`
	  // pairs, or two parallel arrays of the same length -- one of keys, and one of
	  // the corresponding values.
	  _.object = function (list, values) {
	    var result = {};
	    for (var i = 0, length = getLength(list); i < length; i++) {
	      if (values) {
	        result[list[i]] = values[i];
	      } else {
	        result[list[i][0]] = list[i][1];
	      }
	    }
	    return result;
	  };

	  // Generator function to create the findIndex and findLastIndex functions
	  function createPredicateIndexFinder(dir) {
	    return function (array, predicate, context) {
	      predicate = cb(predicate, context);
	      var length = getLength(array);
	      var index = dir > 0 ? 0 : length - 1;
	      for (; index >= 0 && index < length; index += dir) {
	        if (predicate(array[index], index, array)) return index;
	      }
	      return -1;
	    };
	  }

	  // Returns the first index on an array-like that passes a predicate test
	  _.findIndex = createPredicateIndexFinder(1);
	  _.findLastIndex = createPredicateIndexFinder(-1);

	  // Use a comparator function to figure out the smallest index at which
	  // an object should be inserted so as to maintain order. Uses binary search.
	  _.sortedIndex = function (array, obj, iteratee, context) {
	    iteratee = cb(iteratee, context, 1);
	    var value = iteratee(obj);
	    var low = 0,
	        high = getLength(array);
	    while (low < high) {
	      var mid = Math.floor((low + high) / 2);
	      if (iteratee(array[mid]) < value) low = mid + 1;else high = mid;
	    }
	    return low;
	  };

	  // Generator function to create the indexOf and lastIndexOf functions
	  function createIndexFinder(dir, predicateFind, sortedIndex) {
	    return function (array, item, idx) {
	      var i = 0,
	          length = getLength(array);
	      if (typeof idx == 'number') {
	        if (dir > 0) {
	          i = idx >= 0 ? idx : Math.max(idx + length, i);
	        } else {
	          length = idx >= 0 ? Math.min(idx + 1, length) : idx + length + 1;
	        }
	      } else if (sortedIndex && idx && length) {
	        idx = sortedIndex(array, item);
	        return array[idx] === item ? idx : -1;
	      }
	      if (item !== item) {
	        idx = predicateFind(slice.call(array, i, length), _.isNaN);
	        return idx >= 0 ? idx + i : -1;
	      }
	      for (idx = dir > 0 ? i : length - 1; idx >= 0 && idx < length; idx += dir) {
	        if (array[idx] === item) return idx;
	      }
	      return -1;
	    };
	  }

	  // Return the position of the first occurrence of an item in an array,
	  // or -1 if the item is not included in the array.
	  // If the array is large and already in sort order, pass `true`
	  // for **isSorted** to use binary search.
	  _.indexOf = createIndexFinder(1, _.findIndex, _.sortedIndex);
	  _.lastIndexOf = createIndexFinder(-1, _.findLastIndex);

	  // Generate an integer Array containing an arithmetic progression. A port of
	  // the native Python `range()` function. See
	  // [the Python documentation](http://docs.python.org/library/functions.html#range).
	  _.range = function (start, stop, step) {
	    if (stop == null) {
	      stop = start || 0;
	      start = 0;
	    }
	    step = step || 1;

	    var length = Math.max(Math.ceil((stop - start) / step), 0);
	    var range = Array(length);

	    for (var idx = 0; idx < length; idx++, start += step) {
	      range[idx] = start;
	    }

	    return range;
	  };

	  // Function (ahem) Functions
	  // ------------------

	  // Determines whether to execute a function as a constructor
	  // or a normal function with the provided arguments
	  var executeBound = function executeBound(sourceFunc, boundFunc, context, callingContext, args) {
	    if (!(callingContext instanceof boundFunc)) return sourceFunc.apply(context, args);
	    var self = baseCreate(sourceFunc.prototype);
	    var result = sourceFunc.apply(self, args);
	    if (_.isObject(result)) return result;
	    return self;
	  };

	  // Create a function bound to a given object (assigning `this`, and arguments,
	  // optionally). Delegates to **ECMAScript 5**'s native `Function.bind` if
	  // available.
	  _.bind = function (func, context) {
	    if (nativeBind && func.bind === nativeBind) return nativeBind.apply(func, slice.call(arguments, 1));
	    if (!_.isFunction(func)) throw new TypeError('Bind must be called on a function');
	    var args = slice.call(arguments, 2);
	    var bound = function bound() {
	      return executeBound(func, bound, context, this, args.concat(slice.call(arguments)));
	    };
	    return bound;
	  };

	  // Partially apply a function by creating a version that has had some of its
	  // arguments pre-filled, without changing its dynamic `this` context. _ acts
	  // as a placeholder, allowing any combination of arguments to be pre-filled.
	  _.partial = function (func) {
	    var boundArgs = slice.call(arguments, 1);
	    var bound = function bound() {
	      var position = 0,
	          length = boundArgs.length;
	      var args = Array(length);
	      for (var i = 0; i < length; i++) {
	        args[i] = boundArgs[i] === _ ? arguments[position++] : boundArgs[i];
	      }
	      while (position < arguments.length) {
	        args.push(arguments[position++]);
	      }return executeBound(func, bound, this, this, args);
	    };
	    return bound;
	  };

	  // Bind a number of an object's methods to that object. Remaining arguments
	  // are the method names to be bound. Useful for ensuring that all callbacks
	  // defined on an object belong to it.
	  _.bindAll = function (obj) {
	    var i,
	        length = arguments.length,
	        key;
	    if (length <= 1) throw new Error('bindAll must be passed function names');
	    for (i = 1; i < length; i++) {
	      key = arguments[i];
	      obj[key] = _.bind(obj[key], obj);
	    }
	    return obj;
	  };

	  // Memoize an expensive function by storing its results.
	  _.memoize = function (func, hasher) {
	    var memoize = function memoize(key) {
	      var cache = memoize.cache;
	      var address = '' + (hasher ? hasher.apply(this, arguments) : key);
	      if (!_.has(cache, address)) cache[address] = func.apply(this, arguments);
	      return cache[address];
	    };
	    memoize.cache = {};
	    return memoize;
	  };

	  // Delays a function for the given number of milliseconds, and then calls
	  // it with the arguments supplied.
	  _.delay = function (func, wait) {
	    var args = slice.call(arguments, 2);
	    return setTimeout(function () {
	      return func.apply(null, args);
	    }, wait);
	  };

	  // Defers a function, scheduling it to run after the current call stack has
	  // cleared.
	  _.defer = _.partial(_.delay, _, 1);

	  // Returns a function, that, when invoked, will only be triggered at most once
	  // during a given window of time. Normally, the throttled function will run
	  // as much as it can, without ever going more than once per `wait` duration;
	  // but if you'd like to disable the execution on the leading edge, pass
	  // `{leading: false}`. To disable execution on the trailing edge, ditto.
	  _.throttle = function (func, wait, options) {
	    var context, args, result;
	    var timeout = null;
	    var previous = 0;
	    if (!options) options = {};
	    var later = function later() {
	      previous = options.leading === false ? 0 : _.now();
	      timeout = null;
	      result = func.apply(context, args);
	      if (!timeout) context = args = null;
	    };
	    return function () {
	      var now = _.now();
	      if (!previous && options.leading === false) previous = now;
	      var remaining = wait - (now - previous);
	      context = this;
	      args = arguments;
	      if (remaining <= 0 || remaining > wait) {
	        if (timeout) {
	          clearTimeout(timeout);
	          timeout = null;
	        }
	        previous = now;
	        result = func.apply(context, args);
	        if (!timeout) context = args = null;
	      } else if (!timeout && options.trailing !== false) {
	        timeout = setTimeout(later, remaining);
	      }
	      return result;
	    };
	  };

	  // Returns a function, that, as long as it continues to be invoked, will not
	  // be triggered. The function will be called after it stops being called for
	  // N milliseconds. If `immediate` is passed, trigger the function on the
	  // leading edge, instead of the trailing.
	  _.debounce = function (func, wait, immediate) {
	    var timeout, args, context, timestamp, result;

	    var later = function later() {
	      var last = _.now() - timestamp;

	      if (last < wait && last >= 0) {
	        timeout = setTimeout(later, wait - last);
	      } else {
	        timeout = null;
	        if (!immediate) {
	          result = func.apply(context, args);
	          if (!timeout) context = args = null;
	        }
	      }
	    };

	    return function () {
	      context = this;
	      args = arguments;
	      timestamp = _.now();
	      var callNow = immediate && !timeout;
	      if (!timeout) timeout = setTimeout(later, wait);
	      if (callNow) {
	        result = func.apply(context, args);
	        context = args = null;
	      }

	      return result;
	    };
	  };

	  // Returns the first function passed as an argument to the second,
	  // allowing you to adjust arguments, run code before and after, and
	  // conditionally execute the original function.
	  _.wrap = function (func, wrapper) {
	    return _.partial(wrapper, func);
	  };

	  // Returns a negated version of the passed-in predicate.
	  _.negate = function (predicate) {
	    return function () {
	      return !predicate.apply(this, arguments);
	    };
	  };

	  // Returns a function that is the composition of a list of functions, each
	  // consuming the return value of the function that follows.
	  _.compose = function () {
	    var args = arguments;
	    var start = args.length - 1;
	    return function () {
	      var i = start;
	      var result = args[start].apply(this, arguments);
	      while (i--) {
	        result = args[i].call(this, result);
	      }return result;
	    };
	  };

	  // Returns a function that will only be executed on and after the Nth call.
	  _.after = function (times, func) {
	    return function () {
	      if (--times < 1) {
	        return func.apply(this, arguments);
	      }
	    };
	  };

	  // Returns a function that will only be executed up to (but not including) the Nth call.
	  _.before = function (times, func) {
	    var memo;
	    return function () {
	      if (--times > 0) {
	        memo = func.apply(this, arguments);
	      }
	      if (times <= 1) func = null;
	      return memo;
	    };
	  };

	  // Returns a function that will be executed at most one time, no matter how
	  // often you call it. Useful for lazy initialization.
	  _.once = _.partial(_.before, 2);

	  // Object Functions
	  // ----------------

	  // Keys in IE < 9 that won't be iterated by `for key in ...` and thus missed.
	  var hasEnumBug = !{ toString: null }.propertyIsEnumerable('toString');
	  var nonEnumerableProps = ['valueOf', 'isPrototypeOf', 'toString', 'propertyIsEnumerable', 'hasOwnProperty', 'toLocaleString'];

	  function collectNonEnumProps(obj, keys) {
	    var nonEnumIdx = nonEnumerableProps.length;
	    var constructor = obj.constructor;
	    var proto = _.isFunction(constructor) && constructor.prototype || ObjProto;

	    // Constructor is a special case.
	    var prop = 'constructor';
	    if (_.has(obj, prop) && !_.contains(keys, prop)) keys.push(prop);

	    while (nonEnumIdx--) {
	      prop = nonEnumerableProps[nonEnumIdx];
	      if (prop in obj && obj[prop] !== proto[prop] && !_.contains(keys, prop)) {
	        keys.push(prop);
	      }
	    }
	  }

	  // Retrieve the names of an object's own properties.
	  // Delegates to **ECMAScript 5**'s native `Object.keys`
	  _.keys = function (obj) {
	    if (!_.isObject(obj)) return [];
	    if (nativeKeys) return nativeKeys(obj);
	    var keys = [];
	    for (var key in obj) {
	      if (_.has(obj, key)) keys.push(key);
	    } // Ahem, IE < 9.
	    if (hasEnumBug) collectNonEnumProps(obj, keys);
	    return keys;
	  };

	  // Retrieve all the property names of an object.
	  _.allKeys = function (obj) {
	    if (!_.isObject(obj)) return [];
	    var keys = [];
	    for (var key in obj) {
	      keys.push(key);
	    } // Ahem, IE < 9.
	    if (hasEnumBug) collectNonEnumProps(obj, keys);
	    return keys;
	  };

	  // Retrieve the values of an object's properties.
	  _.values = function (obj) {
	    var keys = _.keys(obj);
	    var length = keys.length;
	    var values = Array(length);
	    for (var i = 0; i < length; i++) {
	      values[i] = obj[keys[i]];
	    }
	    return values;
	  };

	  // Returns the results of applying the iteratee to each element of the object
	  // In contrast to _.map it returns an object
	  _.mapObject = function (obj, iteratee, context) {
	    iteratee = cb(iteratee, context);
	    var keys = _.keys(obj),
	        length = keys.length,
	        results = {},
	        currentKey;
	    for (var index = 0; index < length; index++) {
	      currentKey = keys[index];
	      results[currentKey] = iteratee(obj[currentKey], currentKey, obj);
	    }
	    return results;
	  };

	  // Convert an object into a list of `[key, value]` pairs.
	  _.pairs = function (obj) {
	    var keys = _.keys(obj);
	    var length = keys.length;
	    var pairs = Array(length);
	    for (var i = 0; i < length; i++) {
	      pairs[i] = [keys[i], obj[keys[i]]];
	    }
	    return pairs;
	  };

	  // Invert the keys and values of an object. The values must be serializable.
	  _.invert = function (obj) {
	    var result = {};
	    var keys = _.keys(obj);
	    for (var i = 0, length = keys.length; i < length; i++) {
	      result[obj[keys[i]]] = keys[i];
	    }
	    return result;
	  };

	  // Return a sorted list of the function names available on the object.
	  // Aliased as `methods`
	  _.functions = _.methods = function (obj) {
	    var names = [];
	    for (var key in obj) {
	      if (_.isFunction(obj[key])) names.push(key);
	    }
	    return names.sort();
	  };

	  // Extend a given object with all the properties in passed-in object(s).
	  _.extend = createAssigner(_.allKeys);

	  // Assigns a given object with all the own properties in the passed-in object(s)
	  // (https://developer.mozilla.org/docs/Web/JavaScript/Reference/Global_Objects/Object/assign)
	  _.extendOwn = _.assign = createAssigner(_.keys);

	  // Returns the first key on an object that passes a predicate test
	  _.findKey = function (obj, predicate, context) {
	    predicate = cb(predicate, context);
	    var keys = _.keys(obj),
	        key;
	    for (var i = 0, length = keys.length; i < length; i++) {
	      key = keys[i];
	      if (predicate(obj[key], key, obj)) return key;
	    }
	  };

	  // Return a copy of the object only containing the whitelisted properties.
	  _.pick = function (object, oiteratee, context) {
	    var result = {},
	        obj = object,
	        iteratee,
	        keys;
	    if (obj == null) return result;
	    if (_.isFunction(oiteratee)) {
	      keys = _.allKeys(obj);
	      iteratee = optimizeCb(oiteratee, context);
	    } else {
	      keys = flatten(arguments, false, false, 1);
	      iteratee = function iteratee(value, key, obj) {
	        return key in obj;
	      };
	      obj = Object(obj);
	    }
	    for (var i = 0, length = keys.length; i < length; i++) {
	      var key = keys[i];
	      var value = obj[key];
	      if (iteratee(value, key, obj)) result[key] = value;
	    }
	    return result;
	  };

	  // Return a copy of the object without the blacklisted properties.
	  _.omit = function (obj, iteratee, context) {
	    if (_.isFunction(iteratee)) {
	      iteratee = _.negate(iteratee);
	    } else {
	      var keys = _.map(flatten(arguments, false, false, 1), String);
	      iteratee = function iteratee(value, key) {
	        return !_.contains(keys, key);
	      };
	    }
	    return _.pick(obj, iteratee, context);
	  };

	  // Fill in a given object with default properties.
	  _.defaults = createAssigner(_.allKeys, true);

	  // Creates an object that inherits from the given prototype object.
	  // If additional properties are provided then they will be added to the
	  // created object.
	  _.create = function (prototype, props) {
	    var result = baseCreate(prototype);
	    if (props) _.extendOwn(result, props);
	    return result;
	  };

	  // Create a (shallow-cloned) duplicate of an object.
	  _.clone = function (obj) {
	    if (!_.isObject(obj)) return obj;
	    return _.isArray(obj) ? obj.slice() : _.extend({}, obj);
	  };

	  // Invokes interceptor with the obj, and then returns obj.
	  // The primary purpose of this method is to "tap into" a method chain, in
	  // order to perform operations on intermediate results within the chain.
	  _.tap = function (obj, interceptor) {
	    interceptor(obj);
	    return obj;
	  };

	  // Returns whether an object has a given set of `key:value` pairs.
	  _.isMatch = function (object, attrs) {
	    var keys = _.keys(attrs),
	        length = keys.length;
	    if (object == null) return !length;
	    var obj = Object(object);
	    for (var i = 0; i < length; i++) {
	      var key = keys[i];
	      if (attrs[key] !== obj[key] || !(key in obj)) return false;
	    }
	    return true;
	  };

	  // Internal recursive comparison function for `isEqual`.
	  var eq = function eq(a, b, aStack, bStack) {
	    // Identical objects are equal. `0 === -0`, but they aren't identical.
	    // See the [Harmony `egal` proposal](http://wiki.ecmascript.org/doku.php?id=harmony:egal).
	    if (a === b) return a !== 0 || 1 / a === 1 / b;
	    // A strict comparison is necessary because `null == undefined`.
	    if (a == null || b == null) return a === b;
	    // Unwrap any wrapped objects.
	    if (a instanceof _) a = a._wrapped;
	    if (b instanceof _) b = b._wrapped;
	    // Compare `[[Class]]` names.
	    var className = toString.call(a);
	    if (className !== toString.call(b)) return false;
	    switch (className) {
	      // Strings, numbers, regular expressions, dates, and booleans are compared by value.
	      case '[object RegExp]':
	      // RegExps are coerced to strings for comparison (Note: '' + /a/i === '/a/i')
	      case '[object String]':
	        // Primitives and their corresponding object wrappers are equivalent; thus, `"5"` is
	        // equivalent to `new String("5")`.
	        return '' + a === '' + b;
	      case '[object Number]':
	        // `NaN`s are equivalent, but non-reflexive.
	        // Object(NaN) is equivalent to NaN
	        if (+a !== +a) return +b !== +b;
	        // An `egal` comparison is performed for other numeric values.
	        return +a === 0 ? 1 / +a === 1 / b : +a === +b;
	      case '[object Date]':
	      case '[object Boolean]':
	        // Coerce dates and booleans to numeric primitive values. Dates are compared by their
	        // millisecond representations. Note that invalid dates with millisecond representations
	        // of `NaN` are not equivalent.
	        return +a === +b;
	    }

	    var areArrays = className === '[object Array]';
	    if (!areArrays) {
	      if ((typeof a === 'undefined' ? 'undefined' : _typeof(a)) != 'object' || (typeof b === 'undefined' ? 'undefined' : _typeof(b)) != 'object') return false;

	      // Objects with different constructors are not equivalent, but `Object`s or `Array`s
	      // from different frames are.
	      var aCtor = a.constructor,
	          bCtor = b.constructor;
	      if (aCtor !== bCtor && !(_.isFunction(aCtor) && aCtor instanceof aCtor && _.isFunction(bCtor) && bCtor instanceof bCtor) && 'constructor' in a && 'constructor' in b) {
	        return false;
	      }
	    }
	    // Assume equality for cyclic structures. The algorithm for detecting cyclic
	    // structures is adapted from ES 5.1 section 15.12.3, abstract operation `JO`.

	    // Initializing stack of traversed objects.
	    // It's done here since we only need them for objects and arrays comparison.
	    aStack = aStack || [];
	    bStack = bStack || [];
	    var length = aStack.length;
	    while (length--) {
	      // Linear search. Performance is inversely proportional to the number of
	      // unique nested structures.
	      if (aStack[length] === a) return bStack[length] === b;
	    }

	    // Add the first object to the stack of traversed objects.
	    aStack.push(a);
	    bStack.push(b);

	    // Recursively compare objects and arrays.
	    if (areArrays) {
	      // Compare array lengths to determine if a deep comparison is necessary.
	      length = a.length;
	      if (length !== b.length) return false;
	      // Deep compare the contents, ignoring non-numeric properties.
	      while (length--) {
	        if (!eq(a[length], b[length], aStack, bStack)) return false;
	      }
	    } else {
	      // Deep compare objects.
	      var keys = _.keys(a),
	          key;
	      length = keys.length;
	      // Ensure that both objects contain the same number of properties before comparing deep equality.
	      if (_.keys(b).length !== length) return false;
	      while (length--) {
	        // Deep compare each member
	        key = keys[length];
	        if (!(_.has(b, key) && eq(a[key], b[key], aStack, bStack))) return false;
	      }
	    }
	    // Remove the first object from the stack of traversed objects.
	    aStack.pop();
	    bStack.pop();
	    return true;
	  };

	  // Perform a deep comparison to check if two objects are equal.
	  _.isEqual = function (a, b) {
	    return eq(a, b);
	  };

	  // Is a given array, string, or object empty?
	  // An "empty" object has no enumerable own-properties.
	  _.isEmpty = function (obj) {
	    if (obj == null) return true;
	    if (isArrayLike(obj) && (_.isArray(obj) || _.isString(obj) || _.isArguments(obj))) return obj.length === 0;
	    return _.keys(obj).length === 0;
	  };

	  // Is a given value a DOM element?
	  _.isElement = function (obj) {
	    return !!(obj && obj.nodeType === 1);
	  };

	  // Is a given value an array?
	  // Delegates to ECMA5's native Array.isArray
	  _.isArray = nativeIsArray || function (obj) {
	    return toString.call(obj) === '[object Array]';
	  };

	  // Is a given variable an object?
	  _.isObject = function (obj) {
	    var type = typeof obj === 'undefined' ? 'undefined' : _typeof(obj);
	    return type === 'function' || type === 'object' && !!obj;
	  };

	  // Add some isType methods: isArguments, isFunction, isString, isNumber, isDate, isRegExp, isError.
	  _.each(['Arguments', 'Function', 'String', 'Number', 'Date', 'RegExp', 'Error'], function (name) {
	    _['is' + name] = function (obj) {
	      return toString.call(obj) === '[object ' + name + ']';
	    };
	  });

	  // Define a fallback version of the method in browsers (ahem, IE < 9), where
	  // there isn't any inspectable "Arguments" type.
	  if (!_.isArguments(arguments)) {
	    _.isArguments = function (obj) {
	      return _.has(obj, 'callee');
	    };
	  }

	  // Optimize `isFunction` if appropriate. Work around some typeof bugs in old v8,
	  // IE 11 (#1621), and in Safari 8 (#1929).
	  if (typeof /./ != 'function' && (typeof Int8Array === 'undefined' ? 'undefined' : _typeof(Int8Array)) != 'object') {
	    _.isFunction = function (obj) {
	      return typeof obj == 'function' || false;
	    };
	  }

	  // Is a given object a finite number?
	  _.isFinite = function (obj) {
	    return isFinite(obj) && !isNaN(parseFloat(obj));
	  };

	  // Is the given value `NaN`? (NaN is the only number which does not equal itself).
	  _.isNaN = function (obj) {
	    return _.isNumber(obj) && obj !== +obj;
	  };

	  // Is a given value a boolean?
	  _.isBoolean = function (obj) {
	    return obj === true || obj === false || toString.call(obj) === '[object Boolean]';
	  };

	  // Is a given value equal to null?
	  _.isNull = function (obj) {
	    return obj === null;
	  };

	  // Is a given variable undefined?
	  _.isUndefined = function (obj) {
	    return obj === void 0;
	  };

	  // Shortcut function for checking if an object has a given property directly
	  // on itself (in other words, not on a prototype).
	  _.has = function (obj, key) {
	    return obj != null && hasOwnProperty.call(obj, key);
	  };

	  // Utility Functions
	  // -----------------

	  // Run Underscore.js in *noConflict* mode, returning the `_` variable to its
	  // previous owner. Returns a reference to the Underscore object.
	  _.noConflict = function () {
	    root._ = previousUnderscore;
	    return this;
	  };

	  // Keep the identity function around for default iteratees.
	  _.identity = function (value) {
	    return value;
	  };

	  // Predicate-generating functions. Often useful outside of Underscore.
	  _.constant = function (value) {
	    return function () {
	      return value;
	    };
	  };

	  _.noop = function () {};

	  _.property = property;

	  // Generates a function for a given object that returns a given property.
	  _.propertyOf = function (obj) {
	    return obj == null ? function () {} : function (key) {
	      return obj[key];
	    };
	  };

	  // Returns a predicate for checking whether an object has a given set of
	  // `key:value` pairs.
	  _.matcher = _.matches = function (attrs) {
	    attrs = _.extendOwn({}, attrs);
	    return function (obj) {
	      return _.isMatch(obj, attrs);
	    };
	  };

	  // Run a function **n** times.
	  _.times = function (n, iteratee, context) {
	    var accum = Array(Math.max(0, n));
	    iteratee = optimizeCb(iteratee, context, 1);
	    for (var i = 0; i < n; i++) {
	      accum[i] = iteratee(i);
	    }return accum;
	  };

	  // Return a random integer between min and max (inclusive).
	  _.random = function (min, max) {
	    if (max == null) {
	      max = min;
	      min = 0;
	    }
	    return min + Math.floor(Math.random() * (max - min + 1));
	  };

	  // A (possibly faster) way to get the current timestamp as an integer.
	  _.now = Date.now || function () {
	    return new Date().getTime();
	  };

	  // List of HTML entities for escaping.
	  var escapeMap = {
	    '&': '&amp;',
	    '<': '&lt;',
	    '>': '&gt;',
	    '"': '&quot;',
	    "'": '&#x27;',
	    '`': '&#x60;'
	  };
	  var unescapeMap = _.invert(escapeMap);

	  // Functions for escaping and unescaping strings to/from HTML interpolation.
	  var createEscaper = function createEscaper(map) {
	    var escaper = function escaper(match) {
	      return map[match];
	    };
	    // Regexes for identifying a key that needs to be escaped
	    var source = '(?:' + _.keys(map).join('|') + ')';
	    var testRegexp = RegExp(source);
	    var replaceRegexp = RegExp(source, 'g');
	    return function (string) {
	      string = string == null ? '' : '' + string;
	      return testRegexp.test(string) ? string.replace(replaceRegexp, escaper) : string;
	    };
	  };
	  _.escape = createEscaper(escapeMap);
	  _.unescape = createEscaper(unescapeMap);

	  // If the value of the named `property` is a function then invoke it with the
	  // `object` as context; otherwise, return it.
	  _.result = function (object, property, fallback) {
	    var value = object == null ? void 0 : object[property];
	    if (value === void 0) {
	      value = fallback;
	    }
	    return _.isFunction(value) ? value.call(object) : value;
	  };

	  // Generate a unique integer id (unique within the entire client session).
	  // Useful for temporary DOM ids.
	  var idCounter = 0;
	  _.uniqueId = function (prefix) {
	    var id = ++idCounter + '';
	    return prefix ? prefix + id : id;
	  };

	  // By default, Underscore uses ERB-style template delimiters, change the
	  // following template settings to use alternative delimiters.
	  _.templateSettings = {
	    evaluate: /<%([\s\S]+?)%>/g,
	    interpolate: /<%=([\s\S]+?)%>/g,
	    escape: /<%-([\s\S]+?)%>/g
	  };

	  // When customizing `templateSettings`, if you don't want to define an
	  // interpolation, evaluation or escaping regex, we need one that is
	  // guaranteed not to match.
	  var noMatch = /(.)^/;

	  // Certain characters need to be escaped so that they can be put into a
	  // string literal.
	  var escapes = {
	    "'": "'",
	    '\\': '\\',
	    '\r': 'r',
	    '\n': 'n',
	    '\u2028': 'u2028',
	    '\u2029': 'u2029'
	  };

	  var escaper = /\\|'|\r|\n|\u2028|\u2029/g;

	  var escapeChar = function escapeChar(match) {
	    return '\\' + escapes[match];
	  };

	  // JavaScript micro-templating, similar to John Resig's implementation.
	  // Underscore templating handles arbitrary delimiters, preserves whitespace,
	  // and correctly escapes quotes within interpolated code.
	  // NB: `oldSettings` only exists for backwards compatibility.
	  _.template = function (text, settings, oldSettings) {
	    if (!settings && oldSettings) settings = oldSettings;
	    settings = _.defaults({}, settings, _.templateSettings);

	    // Combine delimiters into one regular expression via alternation.
	    var matcher = RegExp([(settings.escape || noMatch).source, (settings.interpolate || noMatch).source, (settings.evaluate || noMatch).source].join('|') + '|$', 'g');

	    // Compile the template source, escaping string literals appropriately.
	    var index = 0;
	    var source = "__p+='";
	    text.replace(matcher, function (match, escape, interpolate, evaluate, offset) {
	      source += text.slice(index, offset).replace(escaper, escapeChar);
	      index = offset + match.length;

	      if (escape) {
	        source += "'+\n((__t=(" + escape + "))==null?'':_.escape(__t))+\n'";
	      } else if (interpolate) {
	        source += "'+\n((__t=(" + interpolate + "))==null?'':__t)+\n'";
	      } else if (evaluate) {
	        source += "';\n" + evaluate + "\n__p+='";
	      }

	      // Adobe VMs need the match returned to produce the correct offest.
	      return match;
	    });
	    source += "';\n";

	    // If a variable is not specified, place data values in local scope.
	    if (!settings.variable) source = 'with(obj||{}){\n' + source + '}\n';

	    source = "var __t,__p='',__j=Array.prototype.join," + "print=function(){__p+=__j.call(arguments,'');};\n" + source + 'return __p;\n';

	    try {
	      var render = new Function(settings.variable || 'obj', '_', source);
	    } catch (e) {
	      e.source = source;
	      throw e;
	    }

	    var template = function template(data) {
	      return render.call(this, data, _);
	    };

	    // Provide the compiled source as a convenience for precompilation.
	    var argument = settings.variable || 'obj';
	    template.source = 'function(' + argument + '){\n' + source + '}';

	    return template;
	  };

	  // Add a "chain" function. Start chaining a wrapped Underscore object.
	  _.chain = function (obj) {
	    var instance = _(obj);
	    instance._chain = true;
	    return instance;
	  };

	  // OOP
	  // ---------------
	  // If Underscore is called as a function, it returns a wrapped object that
	  // can be used OO-style. This wrapper holds altered versions of all the
	  // underscore functions. Wrapped objects may be chained.

	  // Helper function to continue chaining intermediate results.
	  var result = function result(instance, obj) {
	    return instance._chain ? _(obj).chain() : obj;
	  };

	  // Add your own custom functions to the Underscore object.
	  _.mixin = function (obj) {
	    _.each(_.functions(obj), function (name) {
	      var func = _[name] = obj[name];
	      _.prototype[name] = function () {
	        var args = [this._wrapped];
	        push.apply(args, arguments);
	        return result(this, func.apply(_, args));
	      };
	    });
	  };

	  // Add all of the Underscore functions to the wrapper object.
	  _.mixin(_);

	  // Add all mutator Array functions to the wrapper.
	  _.each(['pop', 'push', 'reverse', 'shift', 'sort', 'splice', 'unshift'], function (name) {
	    var method = ArrayProto[name];
	    _.prototype[name] = function () {
	      var obj = this._wrapped;
	      method.apply(obj, arguments);
	      if ((name === 'shift' || name === 'splice') && obj.length === 0) delete obj[0];
	      return result(this, obj);
	    };
	  });

	  // Add all accessor Array functions to the wrapper.
	  _.each(['concat', 'join', 'slice'], function (name) {
	    var method = ArrayProto[name];
	    _.prototype[name] = function () {
	      return result(this, method.apply(this._wrapped, arguments));
	    };
	  });

	  // Extracts the result from a wrapped and chained object.
	  _.prototype.value = function () {
	    return this._wrapped;
	  };

	  // Provide unwrapping proxy for some methods used in engine operations
	  // such as arithmetic and JSON stringification.
	  _.prototype.valueOf = _.prototype.toJSON = _.prototype.value;

	  _.prototype.toString = function () {
	    return '' + this._wrapped;
	  };

	  // AMD registration happens at the end for compatibility with AMD loaders
	  // that may not enforce next-turn semantics on modules. Even though general
	  // practice for AMD registration is to be anonymous, underscore registers
	  // as a named module because, like jQuery, it is a base library that is
	  // popular enough to be bundled in a third party lib, but not be part of
	  // an AMD load request. Those cases could generate an error when an
	  // anonymous define() is called outside of a loader request.
	  if (true) {
	    !(__WEBPACK_AMD_DEFINE_ARRAY__ = [], __WEBPACK_AMD_DEFINE_RESULT__ = function () {
	      return _;
	    }.apply(exports, __WEBPACK_AMD_DEFINE_ARRAY__), __WEBPACK_AMD_DEFINE_RESULT__ !== undefined && (module.exports = __WEBPACK_AMD_DEFINE_RESULT__));
	  }
	}).call(undefined);

/***/ }),
/* 2 */
/***/ (function(module, exports, __webpack_require__) {

	var __WEBPACK_AMD_DEFINE_ARRAY__, __WEBPACK_AMD_DEFINE_RESULT__;"use strict";

	!(__WEBPACK_AMD_DEFINE_ARRAY__ = [__webpack_require__(5), __webpack_require__(23), __webpack_require__(50), __webpack_require__(57), __webpack_require__(56), __webpack_require__(55), __webpack_require__(58), __webpack_require__(59), __webpack_require__(60), __webpack_require__(63), __webpack_require__(53), __webpack_require__(69), __webpack_require__(71), __webpack_require__(32), __webpack_require__(73), __webpack_require__(80), __webpack_require__(3), __webpack_require__(81), __webpack_require__(82), __webpack_require__(74), __webpack_require__(83), __webpack_require__(84), __webpack_require__(85), __webpack_require__(86), __webpack_require__(88), __webpack_require__(61), __webpack_require__(89), __webpack_require__(90), __webpack_require__(91), __webpack_require__(92), __webpack_require__(93)], __WEBPACK_AMD_DEFINE_RESULT__ = function (jQuery) {

		return window.jQuery = window.$ = jQuery;
	}.apply(exports, __WEBPACK_AMD_DEFINE_ARRAY__), __WEBPACK_AMD_DEFINE_RESULT__ !== undefined && (module.exports = __WEBPACK_AMD_DEFINE_RESULT__));

/***/ }),
/* 3 */
/***/ (function(module, exports, __webpack_require__) {

	var __WEBPACK_AMD_DEFINE_ARRAY__, __WEBPACK_AMD_DEFINE_RESULT__;"use strict";

	var _typeof = typeof Symbol === "function" && typeof Symbol.iterator === "symbol" ? function (obj) { return typeof obj; } : function (obj) { return obj && typeof Symbol === "function" && obj.constructor === Symbol && obj !== Symbol.prototype ? "symbol" : typeof obj; };

	!(__WEBPACK_AMD_DEFINE_ARRAY__ = [__webpack_require__(5), __webpack_require__(19), __webpack_require__(16), __webpack_require__(17), __webpack_require__(11), __webpack_require__(18), __webpack_require__(20), __webpack_require__(21), __webpack_require__(22), __webpack_require__(26), __webpack_require__(4), __webpack_require__(27), __webpack_require__(30), __webpack_require__(31), __webpack_require__(54), __webpack_require__(28), __webpack_require__(39), __webpack_require__(46), __webpack_require__(55), __webpack_require__(23) // contains
	], __WEBPACK_AMD_DEFINE_RESULT__ = function (jQuery, pnum, access, rmargin, document, rcssNum, rnumnonpx, cssExpand, isHidden, getStyles, swap, curCSS, adjustCSS, defaultDisplay, addGetHookIf, support, dataPriv) {

		var

		// Swappable if display is none or starts with table
		// except "table", "table-cell", or "table-caption"
		// See here for display values: https://developer.mozilla.org/en-US/docs/CSS/display
		rdisplayswap = /^(none|table(?!-c[ea]).+)/,
		    cssShow = { position: "absolute", visibility: "hidden", display: "block" },
		    cssNormalTransform = {
			letterSpacing: "0",
			fontWeight: "400"
		},
		    cssPrefixes = ["Webkit", "O", "Moz", "ms"],
		    emptyStyle = document.createElement("div").style;

		// Return a css property mapped to a potentially vendor prefixed property
		function vendorPropName(name) {

			// Shortcut for names that are not vendor prefixed
			if (name in emptyStyle) {
				return name;
			}

			// Check for vendor prefixed names
			var capName = name[0].toUpperCase() + name.slice(1),
			    i = cssPrefixes.length;

			while (i--) {
				name = cssPrefixes[i] + capName;
				if (name in emptyStyle) {
					return name;
				}
			}
		}

		function setPositiveNumber(elem, value, subtract) {

			// Any relative (+/-) values have already been
			// normalized at this point
			var matches = rcssNum.exec(value);
			return matches ?

			// Guard against undefined "subtract", e.g., when used as in cssHooks
			Math.max(0, matches[2] - (subtract || 0)) + (matches[3] || "px") : value;
		}

		function augmentWidthOrHeight(elem, name, extra, isBorderBox, styles) {
			var i = extra === (isBorderBox ? "border" : "content") ?

			// If we already have the right measurement, avoid augmentation
			4 :

			// Otherwise initialize for horizontal or vertical properties
			name === "width" ? 1 : 0,
			    val = 0;

			for (; i < 4; i += 2) {

				// Both box models exclude margin, so add it if we want it
				if (extra === "margin") {
					val += jQuery.css(elem, extra + cssExpand[i], true, styles);
				}

				if (isBorderBox) {

					// border-box includes padding, so remove it if we want content
					if (extra === "content") {
						val -= jQuery.css(elem, "padding" + cssExpand[i], true, styles);
					}

					// At this point, extra isn't border nor margin, so remove border
					if (extra !== "margin") {
						val -= jQuery.css(elem, "border" + cssExpand[i] + "Width", true, styles);
					}
				} else {

					// At this point, extra isn't content, so add padding
					val += jQuery.css(elem, "padding" + cssExpand[i], true, styles);

					// At this point, extra isn't content nor padding, so add border
					if (extra !== "padding") {
						val += jQuery.css(elem, "border" + cssExpand[i] + "Width", true, styles);
					}
				}
			}

			return val;
		}

		function getWidthOrHeight(elem, name, extra) {

			// Start with offset property, which is equivalent to the border-box value
			var valueIsBorderBox = true,
			    val = name === "width" ? elem.offsetWidth : elem.offsetHeight,
			    styles = getStyles(elem),
			    isBorderBox = jQuery.css(elem, "boxSizing", false, styles) === "border-box";

			// Some non-html elements return undefined for offsetWidth, so check for null/undefined
			// svg - https://bugzilla.mozilla.org/show_bug.cgi?id=649285
			// MathML - https://bugzilla.mozilla.org/show_bug.cgi?id=491668
			if (val <= 0 || val == null) {

				// Fall back to computed then uncomputed css if necessary
				val = curCSS(elem, name, styles);
				if (val < 0 || val == null) {
					val = elem.style[name];
				}

				// Computed unit is not pixels. Stop here and return.
				if (rnumnonpx.test(val)) {
					return val;
				}

				// Check for style in case a browser which returns unreliable values
				// for getComputedStyle silently falls back to the reliable elem.style
				valueIsBorderBox = isBorderBox && (support.boxSizingReliable() || val === elem.style[name]);

				// Normalize "", auto, and prepare for extra
				val = parseFloat(val) || 0;
			}

			// Use the active box-sizing model to add/subtract irrelevant styles
			return val + augmentWidthOrHeight(elem, name, extra || (isBorderBox ? "border" : "content"), valueIsBorderBox, styles) + "px";
		}

		function showHide(elements, show) {
			var display,
			    elem,
			    hidden,
			    values = [],
			    index = 0,
			    length = elements.length;

			for (; index < length; index++) {
				elem = elements[index];
				if (!elem.style) {
					continue;
				}

				values[index] = dataPriv.get(elem, "olddisplay");
				display = elem.style.display;
				if (show) {

					// Reset the inline display of this element to learn if it is
					// being hidden by cascaded rules or not
					if (!values[index] && display === "none") {
						elem.style.display = "";
					}

					// Set elements which have been overridden with display: none
					// in a stylesheet to whatever the default browser style is
					// for such an element
					if (elem.style.display === "" && isHidden(elem)) {
						values[index] = dataPriv.access(elem, "olddisplay", defaultDisplay(elem.nodeName));
					}
				} else {
					hidden = isHidden(elem);

					if (display !== "none" || !hidden) {
						dataPriv.set(elem, "olddisplay", hidden ? display : jQuery.css(elem, "display"));
					}
				}
			}

			// Set the display of most of the elements in a second loop
			// to avoid the constant reflow
			for (index = 0; index < length; index++) {
				elem = elements[index];
				if (!elem.style) {
					continue;
				}
				if (!show || elem.style.display === "none" || elem.style.display === "") {
					elem.style.display = show ? values[index] || "" : "none";
				}
			}

			return elements;
		}

		jQuery.extend({

			// Add in style property hooks for overriding the default
			// behavior of getting and setting a style property
			cssHooks: {
				opacity: {
					get: function get(elem, computed) {
						if (computed) {

							// We should always get a number back from opacity
							var ret = curCSS(elem, "opacity");
							return ret === "" ? "1" : ret;
						}
					}
				}
			},

			// Don't automatically add "px" to these possibly-unitless properties
			cssNumber: {
				"animationIterationCount": true,
				"columnCount": true,
				"fillOpacity": true,
				"flexGrow": true,
				"flexShrink": true,
				"fontWeight": true,
				"lineHeight": true,
				"opacity": true,
				"order": true,
				"orphans": true,
				"widows": true,
				"zIndex": true,
				"zoom": true
			},

			// Add in properties whose names you wish to fix before
			// setting or getting the value
			cssProps: {
				"float": "cssFloat"
			},

			// Get and set the style property on a DOM Node
			style: function style(elem, name, value, extra) {

				// Don't set styles on text and comment nodes
				if (!elem || elem.nodeType === 3 || elem.nodeType === 8 || !elem.style) {
					return;
				}

				// Make sure that we're working with the right name
				var ret,
				    type,
				    hooks,
				    origName = jQuery.camelCase(name),
				    style = elem.style;

				name = jQuery.cssProps[origName] || (jQuery.cssProps[origName] = vendorPropName(origName) || origName);

				// Gets hook for the prefixed version, then unprefixed version
				hooks = jQuery.cssHooks[name] || jQuery.cssHooks[origName];

				// Check if we're setting a value
				if (value !== undefined) {
					type = typeof value === "undefined" ? "undefined" : _typeof(value);

					// Convert "+=" or "-=" to relative numbers (#7345)
					if (type === "string" && (ret = rcssNum.exec(value)) && ret[1]) {
						value = adjustCSS(elem, name, ret);

						// Fixes bug #9237
						type = "number";
					}

					// Make sure that null and NaN values aren't set (#7116)
					if (value == null || value !== value) {
						return;
					}

					// If a number was passed in, add the unit (except for certain CSS properties)
					if (type === "number") {
						value += ret && ret[3] || (jQuery.cssNumber[origName] ? "" : "px");
					}

					// Support: IE9-11+
					// background-* props affect original clone's values
					if (!support.clearCloneStyle && value === "" && name.indexOf("background") === 0) {
						style[name] = "inherit";
					}

					// If a hook was provided, use that value, otherwise just set the specified value
					if (!hooks || !("set" in hooks) || (value = hooks.set(elem, value, extra)) !== undefined) {

						style[name] = value;
					}
				} else {

					// If a hook was provided get the non-computed value from there
					if (hooks && "get" in hooks && (ret = hooks.get(elem, false, extra)) !== undefined) {

						return ret;
					}

					// Otherwise just get the value from the style object
					return style[name];
				}
			},

			css: function css(elem, name, extra, styles) {
				var val,
				    num,
				    hooks,
				    origName = jQuery.camelCase(name);

				// Make sure that we're working with the right name
				name = jQuery.cssProps[origName] || (jQuery.cssProps[origName] = vendorPropName(origName) || origName);

				// Try prefixed name followed by the unprefixed name
				hooks = jQuery.cssHooks[name] || jQuery.cssHooks[origName];

				// If a hook was provided get the computed value from there
				if (hooks && "get" in hooks) {
					val = hooks.get(elem, true, extra);
				}

				// Otherwise, if a way to get the computed value exists, use that
				if (val === undefined) {
					val = curCSS(elem, name, styles);
				}

				// Convert "normal" to computed value
				if (val === "normal" && name in cssNormalTransform) {
					val = cssNormalTransform[name];
				}

				// Make numeric if forced or a qualifier was provided and val looks numeric
				if (extra === "" || extra) {
					num = parseFloat(val);
					return extra === true || isFinite(num) ? num || 0 : val;
				}
				return val;
			}
		});

		jQuery.each(["height", "width"], function (i, name) {
			jQuery.cssHooks[name] = {
				get: function get(elem, computed, extra) {
					if (computed) {

						// Certain elements can have dimension info if we invisibly show them
						// but it must have a current display style that would benefit
						return rdisplayswap.test(jQuery.css(elem, "display")) && elem.offsetWidth === 0 ? swap(elem, cssShow, function () {
							return getWidthOrHeight(elem, name, extra);
						}) : getWidthOrHeight(elem, name, extra);
					}
				},

				set: function set(elem, value, extra) {
					var matches,
					    styles = extra && getStyles(elem),
					    subtract = extra && augmentWidthOrHeight(elem, name, extra, jQuery.css(elem, "boxSizing", false, styles) === "border-box", styles);

					// Convert to pixels if value adjustment is needed
					if (subtract && (matches = rcssNum.exec(value)) && (matches[3] || "px") !== "px") {

						elem.style[name] = value;
						value = jQuery.css(elem, name);
					}

					return setPositiveNumber(elem, value, subtract);
				}
			};
		});

		jQuery.cssHooks.marginLeft = addGetHookIf(support.reliableMarginLeft, function (elem, computed) {
			if (computed) {
				return (parseFloat(curCSS(elem, "marginLeft")) || elem.getBoundingClientRect().left - swap(elem, { marginLeft: 0 }, function () {
					return elem.getBoundingClientRect().left;
				})) + "px";
			}
		});

		// Support: Android 2.3
		jQuery.cssHooks.marginRight = addGetHookIf(support.reliableMarginRight, function (elem, computed) {
			if (computed) {
				return swap(elem, { "display": "inline-block" }, curCSS, [elem, "marginRight"]);
			}
		});

		// These hooks are used by animate to expand properties
		jQuery.each({
			margin: "",
			padding: "",
			border: "Width"
		}, function (prefix, suffix) {
			jQuery.cssHooks[prefix + suffix] = {
				expand: function expand(value) {
					var i = 0,
					    expanded = {},


					// Assumes a single number if not a string
					parts = typeof value === "string" ? value.split(" ") : [value];

					for (; i < 4; i++) {
						expanded[prefix + cssExpand[i] + suffix] = parts[i] || parts[i - 2] || parts[0];
					}

					return expanded;
				}
			};

			if (!rmargin.test(prefix)) {
				jQuery.cssHooks[prefix + suffix].set = setPositiveNumber;
			}
		});

		jQuery.fn.extend({
			css: function css(name, value) {
				return access(this, function (elem, name, value) {
					var styles,
					    len,
					    map = {},
					    i = 0;

					if (jQuery.isArray(name)) {
						styles = getStyles(elem);
						len = name.length;

						for (; i < len; i++) {
							map[name[i]] = jQuery.css(elem, name[i], false, styles);
						}

						return map;
					}

					return value !== undefined ? jQuery.style(elem, name, value) : jQuery.css(elem, name);
				}, name, value, arguments.length > 1);
			},
			show: function show() {
				return showHide(this, true);
			},
			hide: function hide() {
				return showHide(this);
			},
			toggle: function toggle(state) {
				if (typeof state === "boolean") {
					return state ? this.show() : this.hide();
				}

				return this.each(function () {
					if (isHidden(this)) {
						jQuery(this).show();
					} else {
						jQuery(this).hide();
					}
				});
			}
		});

		return jQuery;
	}.apply(exports, __WEBPACK_AMD_DEFINE_ARRAY__), __WEBPACK_AMD_DEFINE_RESULT__ !== undefined && (module.exports = __WEBPACK_AMD_DEFINE_RESULT__));

/***/ }),
/* 4 */
/***/ (function(module, exports, __webpack_require__) {

	var __WEBPACK_AMD_DEFINE_RESULT__;"use strict";

	!(__WEBPACK_AMD_DEFINE_RESULT__ = function () {

		// A method for quickly swapping in/out CSS properties to get correct calculations.
		return function (elem, options, callback, args) {
			var ret,
			    name,
			    old = {};

			// Remember the old values, and insert the new ones
			for (name in options) {
				old[name] = elem.style[name];
				elem.style[name] = options[name];
			}

			ret = callback.apply(elem, args || []);

			// Revert the old values
			for (name in options) {
				elem.style[name] = old[name];
			}

			return ret;
		};
	}.call(exports, __webpack_require__, exports, module), __WEBPACK_AMD_DEFINE_RESULT__ !== undefined && (module.exports = __WEBPACK_AMD_DEFINE_RESULT__));

/***/ }),
/* 5 */
/***/ (function(module, exports, __webpack_require__) {

	var __WEBPACK_AMD_DEFINE_ARRAY__, __WEBPACK_AMD_DEFINE_RESULT__;"use strict";

	var _typeof = typeof Symbol === "function" && typeof Symbol.iterator === "symbol" ? function (obj) { return typeof obj; } : function (obj) { return obj && typeof Symbol === "function" && obj.constructor === Symbol && obj !== Symbol.prototype ? "symbol" : typeof obj; };

	!(__WEBPACK_AMD_DEFINE_ARRAY__ = [__webpack_require__(7), __webpack_require__(11), __webpack_require__(8), __webpack_require__(9), __webpack_require__(10), __webpack_require__(6), __webpack_require__(12), __webpack_require__(13), __webpack_require__(14), __webpack_require__(15)], __WEBPACK_AMD_DEFINE_RESULT__ = function (arr, document, _slice, concat, push, indexOf, class2type, toString, hasOwn, support) {

		var version = "@VERSION",


		// Define a local copy of jQuery
		jQuery = function jQuery(selector, context) {

			// The jQuery object is actually just the init constructor 'enhanced'
			// Need init if jQuery is called (just allow error to be thrown if not included)
			return new jQuery.fn.init(selector, context);
		},


		// Support: Android<4.1
		// Make sure we trim BOM and NBSP
		rtrim = /^[\s\uFEFF\xA0]+|[\s\uFEFF\xA0]+$/g,


		// Matches dashed string for camelizing
		rmsPrefix = /^-ms-/,
		    rdashAlpha = /-([\da-z])/gi,


		// Used by jQuery.camelCase as callback to replace()
		fcamelCase = function fcamelCase(all, letter) {
			return letter.toUpperCase();
		};

		jQuery.fn = jQuery.prototype = {

			// The current version of jQuery being used
			jquery: version,

			constructor: jQuery,

			// Start with an empty selector
			selector: "",

			// The default length of a jQuery object is 0
			length: 0,

			toArray: function toArray() {
				return _slice.call(this);
			},

			// Get the Nth element in the matched element set OR
			// Get the whole matched element set as a clean array
			get: function get(num) {
				return num != null ?

				// Return just the one element from the set
				num < 0 ? this[num + this.length] : this[num] :

				// Return all the elements in a clean array
				_slice.call(this);
			},

			// Take an array of elements and push it onto the stack
			// (returning the new matched element set)
			pushStack: function pushStack(elems) {

				// Build a new jQuery matched element set
				var ret = jQuery.merge(this.constructor(), elems);

				// Add the old object onto the stack (as a reference)
				ret.prevObject = this;
				ret.context = this.context;

				// Return the newly-formed element set
				return ret;
			},

			// Execute a callback for every element in the matched set.
			each: function each(callback) {
				return jQuery.each(this, callback);
			},

			map: function map(callback) {
				return this.pushStack(jQuery.map(this, function (elem, i) {
					return callback.call(elem, i, elem);
				}));
			},

			slice: function slice() {
				return this.pushStack(_slice.apply(this, arguments));
			},

			first: function first() {
				return this.eq(0);
			},

			last: function last() {
				return this.eq(-1);
			},

			eq: function eq(i) {
				var len = this.length,
				    j = +i + (i < 0 ? len : 0);
				return this.pushStack(j >= 0 && j < len ? [this[j]] : []);
			},

			end: function end() {
				return this.prevObject || this.constructor();
			},

			// For internal use only.
			// Behaves like an Array's method, not like a jQuery method.
			push: push,
			sort: arr.sort,
			splice: arr.splice
		};

		jQuery.extend = jQuery.fn.extend = function () {
			var options,
			    name,
			    src,
			    copy,
			    copyIsArray,
			    clone,
			    target = arguments[0] || {},
			    i = 1,
			    length = arguments.length,
			    deep = false;

			// Handle a deep copy situation
			if (typeof target === "boolean") {
				deep = target;

				// Skip the boolean and the target
				target = arguments[i] || {};
				i++;
			}

			// Handle case when target is a string or something (possible in deep copy)
			if ((typeof target === "undefined" ? "undefined" : _typeof(target)) !== "object" && !jQuery.isFunction(target)) {
				target = {};
			}

			// Extend jQuery itself if only one argument is passed
			if (i === length) {
				target = this;
				i--;
			}

			for (; i < length; i++) {

				// Only deal with non-null/undefined values
				if ((options = arguments[i]) != null) {

					// Extend the base object
					for (name in options) {
						src = target[name];
						copy = options[name];

						// Prevent never-ending loop
						if (target === copy) {
							continue;
						}

						// Recurse if we're merging plain objects or arrays
						if (deep && copy && (jQuery.isPlainObject(copy) || (copyIsArray = jQuery.isArray(copy)))) {

							if (copyIsArray) {
								copyIsArray = false;
								clone = src && jQuery.isArray(src) ? src : [];
							} else {
								clone = src && jQuery.isPlainObject(src) ? src : {};
							}

							// Never move original objects, clone them
							target[name] = jQuery.extend(deep, clone, copy);

							// Don't bring in undefined values
						} else if (copy !== undefined) {
							target[name] = copy;
						}
					}
				}
			}

			// Return the modified object
			return target;
		};

		jQuery.extend({

			// Unique for each copy of jQuery on the page
			expando: "jQuery" + (version + Math.random()).replace(/\D/g, ""),

			// Assume jQuery is ready without the ready module
			isReady: true,

			error: function error(msg) {
				throw new Error(msg);
			},

			noop: function noop() {},

			isFunction: function isFunction(obj) {
				return jQuery.type(obj) === "function";
			},

			isArray: Array.isArray,

			isWindow: function isWindow(obj) {
				return obj != null && obj === obj.window;
			},

			isNumeric: function isNumeric(obj) {

				// parseFloat NaNs numeric-cast false positives (null|true|false|"")
				// ...but misinterprets leading-number strings, particularly hex literals ("0x...")
				// subtraction forces infinities to NaN
				// adding 1 corrects loss of precision from parseFloat (#15100)
				var realStringObj = obj && obj.toString();
				return !jQuery.isArray(obj) && realStringObj - parseFloat(realStringObj) + 1 >= 0;
			},

			isPlainObject: function isPlainObject(obj) {
				var key;

				// Not plain objects:
				// - Any object or value whose internal [[Class]] property is not "[object Object]"
				// - DOM nodes
				// - window
				if (jQuery.type(obj) !== "object" || obj.nodeType || jQuery.isWindow(obj)) {
					return false;
				}

				// Not own constructor property must be Object
				if (obj.constructor && !hasOwn.call(obj, "constructor") && !hasOwn.call(obj.constructor.prototype || {}, "isPrototypeOf")) {
					return false;
				}

				// Own properties are enumerated firstly, so to speed up,
				// if last one is own, then all properties are own
				for (key in obj) {}

				return key === undefined || hasOwn.call(obj, key);
			},

			isEmptyObject: function isEmptyObject(obj) {
				var name;
				for (name in obj) {
					return false;
				}
				return true;
			},

			type: function type(obj) {
				if (obj == null) {
					return obj + "";
				}

				// Support: Android<4.0, iOS<6 (functionish RegExp)
				return (typeof obj === "undefined" ? "undefined" : _typeof(obj)) === "object" || typeof obj === "function" ? class2type[toString.call(obj)] || "object" : typeof obj === "undefined" ? "undefined" : _typeof(obj);
			},

			// Evaluates a script in a global context
			globalEval: function globalEval(code) {
				var script,
				    indirect = eval;

				code = jQuery.trim(code);

				if (code) {

					// If the code includes a valid, prologue position
					// strict mode pragma, execute code by injecting a
					// script tag into the document.
					if (code.indexOf("use strict") === 1) {
						script = document.createElement("script");
						script.text = code;
						document.head.appendChild(script).parentNode.removeChild(script);
					} else {

						// Otherwise, avoid the DOM node creation, insertion
						// and removal by using an indirect global eval

						indirect(code);
					}
				}
			},

			// Convert dashed to camelCase; used by the css and data modules
			// Support: IE9-11+
			// Microsoft forgot to hump their vendor prefix (#9572)
			camelCase: function camelCase(string) {
				return string.replace(rmsPrefix, "ms-").replace(rdashAlpha, fcamelCase);
			},

			nodeName: function nodeName(elem, name) {
				return elem.nodeName && elem.nodeName.toLowerCase() === name.toLowerCase();
			},

			each: function each(obj, callback) {
				var length,
				    i = 0;

				if (isArrayLike(obj)) {
					length = obj.length;
					for (; i < length; i++) {
						if (callback.call(obj[i], i, obj[i]) === false) {
							break;
						}
					}
				} else {
					for (i in obj) {
						if (callback.call(obj[i], i, obj[i]) === false) {
							break;
						}
					}
				}

				return obj;
			},

			// Support: Android<4.1
			trim: function trim(text) {
				return text == null ? "" : (text + "").replace(rtrim, "");
			},

			// results is for internal usage only
			makeArray: function makeArray(arr, results) {
				var ret = results || [];

				if (arr != null) {
					if (isArrayLike(Object(arr))) {
						jQuery.merge(ret, typeof arr === "string" ? [arr] : arr);
					} else {
						push.call(ret, arr);
					}
				}

				return ret;
			},

			inArray: function inArray(elem, arr, i) {
				return arr == null ? -1 : indexOf.call(arr, elem, i);
			},

			merge: function merge(first, second) {
				var len = +second.length,
				    j = 0,
				    i = first.length;

				for (; j < len; j++) {
					first[i++] = second[j];
				}

				first.length = i;

				return first;
			},

			grep: function grep(elems, callback, invert) {
				var callbackInverse,
				    matches = [],
				    i = 0,
				    length = elems.length,
				    callbackExpect = !invert;

				// Go through the array, only saving the items
				// that pass the validator function
				for (; i < length; i++) {
					callbackInverse = !callback(elems[i], i);
					if (callbackInverse !== callbackExpect) {
						matches.push(elems[i]);
					}
				}

				return matches;
			},

			// arg is for internal usage only
			map: function map(elems, callback, arg) {
				var length,
				    value,
				    i = 0,
				    ret = [];

				// Go through the array, translating each of the items to their new values
				if (isArrayLike(elems)) {
					length = elems.length;
					for (; i < length; i++) {
						value = callback(elems[i], i, arg);

						if (value != null) {
							ret.push(value);
						}
					}

					// Go through every key on the object,
				} else {
					for (i in elems) {
						value = callback(elems[i], i, arg);

						if (value != null) {
							ret.push(value);
						}
					}
				}

				// Flatten any nested arrays
				return concat.apply([], ret);
			},

			// A global GUID counter for objects
			guid: 1,

			// Bind a function to a context, optionally partially applying any
			// arguments.
			proxy: function proxy(fn, context) {
				var tmp, args, proxy;

				if (typeof context === "string") {
					tmp = fn[context];
					context = fn;
					fn = tmp;
				}

				// Quick check to determine if target is callable, in the spec
				// this throws a TypeError, but we will just return undefined.
				if (!jQuery.isFunction(fn)) {
					return undefined;
				}

				// Simulated bind
				args = _slice.call(arguments, 2);
				proxy = function proxy() {
					return fn.apply(context || this, args.concat(_slice.call(arguments)));
				};

				// Set the guid of unique handler to the same of original handler, so it can be removed
				proxy.guid = fn.guid = fn.guid || jQuery.guid++;

				return proxy;
			},

			now: Date.now,

			// jQuery.support is not used in Core but other projects attach their
			// properties to it so it needs to exist.
			support: support
		});

		// JSHint would error on this code due to the Symbol not being defined in ES5.
		// Defining this global in .jshintrc would create a danger of using the global
		// unguarded in another place, it seems safer to just disable JSHint for these
		// three lines.
		/* jshint ignore: start */
		if (typeof Symbol === "function") {
			jQuery.fn[Symbol.iterator] = arr[Symbol.iterator];
		}
		/* jshint ignore: end */

		// Populate the class2type map
		jQuery.each("Boolean Number String Function Array Date RegExp Object Error Symbol".split(" "), function (i, name) {
			class2type["[object " + name + "]"] = name.toLowerCase();
		});

		function isArrayLike(obj) {

			// Support: iOS 8.2 (not reproducible in simulator)
			// `in` check used to prevent JIT error (gh-2145)
			// hasOwn isn't used here due to false negatives
			// regarding Nodelist length in IE
			var length = !!obj && "length" in obj && obj.length,
			    type = jQuery.type(obj);

			if (type === "function" || jQuery.isWindow(obj)) {
				return false;
			}

			return type === "array" || length === 0 || typeof length === "number" && length > 0 && length - 1 in obj;
		}

		return jQuery;
	}.apply(exports, __WEBPACK_AMD_DEFINE_ARRAY__), __WEBPACK_AMD_DEFINE_RESULT__ !== undefined && (module.exports = __WEBPACK_AMD_DEFINE_RESULT__));

/***/ }),
/* 6 */
/***/ (function(module, exports, __webpack_require__) {

	var __WEBPACK_AMD_DEFINE_ARRAY__, __WEBPACK_AMD_DEFINE_RESULT__;"use strict";

	!(__WEBPACK_AMD_DEFINE_ARRAY__ = [__webpack_require__(7)], __WEBPACK_AMD_DEFINE_RESULT__ = function (arr) {
		return arr.indexOf;
	}.apply(exports, __WEBPACK_AMD_DEFINE_ARRAY__), __WEBPACK_AMD_DEFINE_RESULT__ !== undefined && (module.exports = __WEBPACK_AMD_DEFINE_RESULT__));

/***/ }),
/* 7 */
/***/ (function(module, exports, __webpack_require__) {

	var __WEBPACK_AMD_DEFINE_RESULT__;"use strict";

	!(__WEBPACK_AMD_DEFINE_RESULT__ = function () {
		return [];
	}.call(exports, __webpack_require__, exports, module), __WEBPACK_AMD_DEFINE_RESULT__ !== undefined && (module.exports = __WEBPACK_AMD_DEFINE_RESULT__));

/***/ }),
/* 8 */
/***/ (function(module, exports, __webpack_require__) {

	var __WEBPACK_AMD_DEFINE_ARRAY__, __WEBPACK_AMD_DEFINE_RESULT__;"use strict";

	!(__WEBPACK_AMD_DEFINE_ARRAY__ = [__webpack_require__(7)], __WEBPACK_AMD_DEFINE_RESULT__ = function (arr) {
		return arr.slice;
	}.apply(exports, __WEBPACK_AMD_DEFINE_ARRAY__), __WEBPACK_AMD_DEFINE_RESULT__ !== undefined && (module.exports = __WEBPACK_AMD_DEFINE_RESULT__));

/***/ }),
/* 9 */
/***/ (function(module, exports, __webpack_require__) {

	var __WEBPACK_AMD_DEFINE_ARRAY__, __WEBPACK_AMD_DEFINE_RESULT__;"use strict";

	!(__WEBPACK_AMD_DEFINE_ARRAY__ = [__webpack_require__(7)], __WEBPACK_AMD_DEFINE_RESULT__ = function (arr) {
		return arr.concat;
	}.apply(exports, __WEBPACK_AMD_DEFINE_ARRAY__), __WEBPACK_AMD_DEFINE_RESULT__ !== undefined && (module.exports = __WEBPACK_AMD_DEFINE_RESULT__));

/***/ }),
/* 10 */
/***/ (function(module, exports, __webpack_require__) {

	var __WEBPACK_AMD_DEFINE_ARRAY__, __WEBPACK_AMD_DEFINE_RESULT__;"use strict";

	!(__WEBPACK_AMD_DEFINE_ARRAY__ = [__webpack_require__(7)], __WEBPACK_AMD_DEFINE_RESULT__ = function (arr) {
		return arr.push;
	}.apply(exports, __WEBPACK_AMD_DEFINE_ARRAY__), __WEBPACK_AMD_DEFINE_RESULT__ !== undefined && (module.exports = __WEBPACK_AMD_DEFINE_RESULT__));

/***/ }),
/* 11 */
/***/ (function(module, exports, __webpack_require__) {

	var __WEBPACK_AMD_DEFINE_RESULT__;"use strict";

	!(__WEBPACK_AMD_DEFINE_RESULT__ = function () {
		return window.document;
	}.call(exports, __webpack_require__, exports, module), __WEBPACK_AMD_DEFINE_RESULT__ !== undefined && (module.exports = __WEBPACK_AMD_DEFINE_RESULT__));

/***/ }),
/* 12 */
/***/ (function(module, exports, __webpack_require__) {

	var __WEBPACK_AMD_DEFINE_RESULT__;"use strict";

	!(__WEBPACK_AMD_DEFINE_RESULT__ = function () {

		// [[Class]] -> type pairs
		return {};
	}.call(exports, __webpack_require__, exports, module), __WEBPACK_AMD_DEFINE_RESULT__ !== undefined && (module.exports = __WEBPACK_AMD_DEFINE_RESULT__));

/***/ }),
/* 13 */
/***/ (function(module, exports, __webpack_require__) {

	var __WEBPACK_AMD_DEFINE_ARRAY__, __WEBPACK_AMD_DEFINE_RESULT__;"use strict";

	!(__WEBPACK_AMD_DEFINE_ARRAY__ = [__webpack_require__(12)], __WEBPACK_AMD_DEFINE_RESULT__ = function (class2type) {
		return class2type.toString;
	}.apply(exports, __WEBPACK_AMD_DEFINE_ARRAY__), __WEBPACK_AMD_DEFINE_RESULT__ !== undefined && (module.exports = __WEBPACK_AMD_DEFINE_RESULT__));

/***/ }),
/* 14 */
/***/ (function(module, exports, __webpack_require__) {

	var __WEBPACK_AMD_DEFINE_ARRAY__, __WEBPACK_AMD_DEFINE_RESULT__;"use strict";

	!(__WEBPACK_AMD_DEFINE_ARRAY__ = [__webpack_require__(12)], __WEBPACK_AMD_DEFINE_RESULT__ = function (class2type) {
		return class2type.hasOwnProperty;
	}.apply(exports, __WEBPACK_AMD_DEFINE_ARRAY__), __WEBPACK_AMD_DEFINE_RESULT__ !== undefined && (module.exports = __WEBPACK_AMD_DEFINE_RESULT__));

/***/ }),
/* 15 */
/***/ (function(module, exports, __webpack_require__) {

	var __WEBPACK_AMD_DEFINE_RESULT__;"use strict";

	!(__WEBPACK_AMD_DEFINE_RESULT__ = function () {

		// All support tests are defined in their respective modules.
		return {};
	}.call(exports, __webpack_require__, exports, module), __WEBPACK_AMD_DEFINE_RESULT__ !== undefined && (module.exports = __WEBPACK_AMD_DEFINE_RESULT__));

/***/ }),
/* 16 */
/***/ (function(module, exports, __webpack_require__) {

	var __WEBPACK_AMD_DEFINE_ARRAY__, __WEBPACK_AMD_DEFINE_RESULT__;"use strict";

	!(__WEBPACK_AMD_DEFINE_ARRAY__ = [__webpack_require__(5)], __WEBPACK_AMD_DEFINE_RESULT__ = function (jQuery) {

		// Multifunctional method to get and set values of a collection
		// The value/s can optionally be executed if it's a function
		var access = function access(elems, fn, key, value, chainable, emptyGet, raw) {
			var i = 0,
			    len = elems.length,
			    bulk = key == null;

			// Sets many values
			if (jQuery.type(key) === "object") {
				chainable = true;
				for (i in key) {
					access(elems, fn, i, key[i], true, emptyGet, raw);
				}

				// Sets one value
			} else if (value !== undefined) {
				chainable = true;

				if (!jQuery.isFunction(value)) {
					raw = true;
				}

				if (bulk) {

					// Bulk operations run against the entire set
					if (raw) {
						fn.call(elems, value);
						fn = null;

						// ...except when executing function values
					} else {
						bulk = fn;
						fn = function fn(elem, key, value) {
							return bulk.call(jQuery(elem), value);
						};
					}
				}

				if (fn) {
					for (; i < len; i++) {
						fn(elems[i], key, raw ? value : value.call(elems[i], i, fn(elems[i], key)));
					}
				}
			}

			return chainable ? elems :

			// Gets
			bulk ? fn.call(elems) : len ? fn(elems[0], key) : emptyGet;
		};

		return access;
	}.apply(exports, __WEBPACK_AMD_DEFINE_ARRAY__), __WEBPACK_AMD_DEFINE_RESULT__ !== undefined && (module.exports = __WEBPACK_AMD_DEFINE_RESULT__));

/***/ }),
/* 17 */
/***/ (function(module, exports, __webpack_require__) {

	var __WEBPACK_AMD_DEFINE_RESULT__;"use strict";

	!(__WEBPACK_AMD_DEFINE_RESULT__ = function () {
		return (/^margin/
		);
	}.call(exports, __webpack_require__, exports, module), __WEBPACK_AMD_DEFINE_RESULT__ !== undefined && (module.exports = __WEBPACK_AMD_DEFINE_RESULT__));

/***/ }),
/* 18 */
/***/ (function(module, exports, __webpack_require__) {

	var __WEBPACK_AMD_DEFINE_ARRAY__, __WEBPACK_AMD_DEFINE_RESULT__;"use strict";

	!(__WEBPACK_AMD_DEFINE_ARRAY__ = [__webpack_require__(19)], __WEBPACK_AMD_DEFINE_RESULT__ = function (pnum) {

		return new RegExp("^(?:([+-])=|)(" + pnum + ")([a-z%]*)$", "i");
	}.apply(exports, __WEBPACK_AMD_DEFINE_ARRAY__), __WEBPACK_AMD_DEFINE_RESULT__ !== undefined && (module.exports = __WEBPACK_AMD_DEFINE_RESULT__));

/***/ }),
/* 19 */
/***/ (function(module, exports, __webpack_require__) {

	var __WEBPACK_AMD_DEFINE_RESULT__;"use strict";

	!(__WEBPACK_AMD_DEFINE_RESULT__ = function () {
		return (/[+-]?(?:\d*\.|)\d+(?:[eE][+-]?\d+|)/.source
		);
	}.call(exports, __webpack_require__, exports, module), __WEBPACK_AMD_DEFINE_RESULT__ !== undefined && (module.exports = __WEBPACK_AMD_DEFINE_RESULT__));

/***/ }),
/* 20 */
/***/ (function(module, exports, __webpack_require__) {

	var __WEBPACK_AMD_DEFINE_ARRAY__, __WEBPACK_AMD_DEFINE_RESULT__;"use strict";

	!(__WEBPACK_AMD_DEFINE_ARRAY__ = [__webpack_require__(19)], __WEBPACK_AMD_DEFINE_RESULT__ = function (pnum) {
		return new RegExp("^(" + pnum + ")(?!px)[a-z%]+$", "i");
	}.apply(exports, __WEBPACK_AMD_DEFINE_ARRAY__), __WEBPACK_AMD_DEFINE_RESULT__ !== undefined && (module.exports = __WEBPACK_AMD_DEFINE_RESULT__));

/***/ }),
/* 21 */
/***/ (function(module, exports, __webpack_require__) {

	var __WEBPACK_AMD_DEFINE_RESULT__;"use strict";

	!(__WEBPACK_AMD_DEFINE_RESULT__ = function () {
		return ["Top", "Right", "Bottom", "Left"];
	}.call(exports, __webpack_require__, exports, module), __WEBPACK_AMD_DEFINE_RESULT__ !== undefined && (module.exports = __WEBPACK_AMD_DEFINE_RESULT__));

/***/ }),
/* 22 */
/***/ (function(module, exports, __webpack_require__) {

	var __WEBPACK_AMD_DEFINE_ARRAY__, __WEBPACK_AMD_DEFINE_RESULT__;"use strict";

	!(__WEBPACK_AMD_DEFINE_ARRAY__ = [__webpack_require__(5), __webpack_require__(23)

	// css is assumed
	], __WEBPACK_AMD_DEFINE_RESULT__ = function (jQuery) {

		return function (elem, el) {

			// isHidden might be called from jQuery#filter function;
			// in that case, element will be second argument
			elem = el || elem;
			return jQuery.css(elem, "display") === "none" || !jQuery.contains(elem.ownerDocument, elem);
		};
	}.apply(exports, __WEBPACK_AMD_DEFINE_ARRAY__), __WEBPACK_AMD_DEFINE_RESULT__ !== undefined && (module.exports = __WEBPACK_AMD_DEFINE_RESULT__));

/***/ }),
/* 23 */
/***/ (function(module, exports, __webpack_require__) {

	var __WEBPACK_AMD_DEFINE_ARRAY__, __WEBPACK_AMD_DEFINE_RESULT__;"use strict";

	!(__WEBPACK_AMD_DEFINE_ARRAY__ = [__webpack_require__(24)], __WEBPACK_AMD_DEFINE_RESULT__ = function () {}.apply(exports, __WEBPACK_AMD_DEFINE_ARRAY__), __WEBPACK_AMD_DEFINE_RESULT__ !== undefined && (module.exports = __WEBPACK_AMD_DEFINE_RESULT__));

/***/ }),
/* 24 */
/***/ (function(module, exports, __webpack_require__) {

	var __WEBPACK_AMD_DEFINE_ARRAY__, __WEBPACK_AMD_DEFINE_RESULT__;"use strict";

	!(__WEBPACK_AMD_DEFINE_ARRAY__ = [__webpack_require__(5), __webpack_require__(25)], __WEBPACK_AMD_DEFINE_RESULT__ = function (jQuery, Sizzle) {

		jQuery.find = Sizzle;
		jQuery.expr = Sizzle.selectors;
		jQuery.expr[":"] = jQuery.expr.pseudos;
		jQuery.uniqueSort = jQuery.unique = Sizzle.uniqueSort;
		jQuery.text = Sizzle.getText;
		jQuery.isXMLDoc = Sizzle.isXML;
		jQuery.contains = Sizzle.contains;
	}.apply(exports, __WEBPACK_AMD_DEFINE_ARRAY__), __WEBPACK_AMD_DEFINE_RESULT__ !== undefined && (module.exports = __WEBPACK_AMD_DEFINE_RESULT__));

/***/ }),
/* 25 */
/***/ (function(module, exports, __webpack_require__) {

	var __WEBPACK_AMD_DEFINE_RESULT__;"use strict";

	/*!
	 * Sizzle CSS Selector Engine v2.2.1
	 * http://sizzlejs.com/
	 *
	 * Copyright jQuery Foundation and other contributors
	 * Released under the MIT license
	 * http://jquery.org/license
	 *
	 * Date: 2015-10-17
	 */
	(function (window) {

		var i,
		    support,
		    Expr,
		    getText,
		    isXML,
		    tokenize,
		    compile,
		    select,
		    outermostContext,
		    sortInput,
		    hasDuplicate,


		// Local document vars
		setDocument,
		    document,
		    docElem,
		    documentIsHTML,
		    rbuggyQSA,
		    rbuggyMatches,
		    matches,
		    contains,


		// Instance-specific data
		expando = "sizzle" + 1 * new Date(),
		    preferredDoc = window.document,
		    dirruns = 0,
		    done = 0,
		    classCache = createCache(),
		    tokenCache = createCache(),
		    compilerCache = createCache(),
		    sortOrder = function sortOrder(a, b) {
			if (a === b) {
				hasDuplicate = true;
			}
			return 0;
		},


		// General-purpose constants
		MAX_NEGATIVE = 1 << 31,


		// Instance methods
		hasOwn = {}.hasOwnProperty,
		    arr = [],
		    pop = arr.pop,
		    push_native = arr.push,
		    push = arr.push,
		    slice = arr.slice,

		// Use a stripped-down indexOf as it's faster than native
		// http://jsperf.com/thor-indexof-vs-for/5
		indexOf = function indexOf(list, elem) {
			var i = 0,
			    len = list.length;
			for (; i < len; i++) {
				if (list[i] === elem) {
					return i;
				}
			}
			return -1;
		},
		    booleans = "checked|selected|async|autofocus|autoplay|controls|defer|disabled|hidden|ismap|loop|multiple|open|readonly|required|scoped",


		// Regular expressions

		// http://www.w3.org/TR/css3-selectors/#whitespace
		whitespace = "[\\x20\\t\\r\\n\\f]",


		// http://www.w3.org/TR/CSS21/syndata.html#value-def-identifier
		identifier = "(?:\\\\.|[\\w-]|[^\\x00-\\xa0])+",


		// Attribute selectors: http://www.w3.org/TR/selectors/#attribute-selectors
		attributes = "\\[" + whitespace + "*(" + identifier + ")(?:" + whitespace +
		// Operator (capture 2)
		"*([*^$|!~]?=)" + whitespace +
		// "Attribute values must be CSS identifiers [capture 5] or strings [capture 3 or capture 4]"
		"*(?:'((?:\\\\.|[^\\\\'])*)'|\"((?:\\\\.|[^\\\\\"])*)\"|(" + identifier + "))|)" + whitespace + "*\\]",
		    pseudos = ":(" + identifier + ")(?:\\((" +
		// To reduce the number of selectors needing tokenize in the preFilter, prefer arguments:
		// 1. quoted (capture 3; capture 4 or capture 5)
		"('((?:\\\\.|[^\\\\'])*)'|\"((?:\\\\.|[^\\\\\"])*)\")|" +
		// 2. simple (capture 6)
		"((?:\\\\.|[^\\\\()[\\]]|" + attributes + ")*)|" +
		// 3. anything else (capture 2)
		".*" + ")\\)|)",


		// Leading and non-escaped trailing whitespace, capturing some non-whitespace characters preceding the latter
		rwhitespace = new RegExp(whitespace + "+", "g"),
		    rtrim = new RegExp("^" + whitespace + "+|((?:^|[^\\\\])(?:\\\\.)*)" + whitespace + "+$", "g"),
		    rcomma = new RegExp("^" + whitespace + "*," + whitespace + "*"),
		    rcombinators = new RegExp("^" + whitespace + "*([>+~]|" + whitespace + ")" + whitespace + "*"),
		    rattributeQuotes = new RegExp("=" + whitespace + "*([^\\]'\"]*?)" + whitespace + "*\\]", "g"),
		    rpseudo = new RegExp(pseudos),
		    ridentifier = new RegExp("^" + identifier + "$"),
		    matchExpr = {
			"ID": new RegExp("^#(" + identifier + ")"),
			"CLASS": new RegExp("^\\.(" + identifier + ")"),
			"TAG": new RegExp("^(" + identifier + "|[*])"),
			"ATTR": new RegExp("^" + attributes),
			"PSEUDO": new RegExp("^" + pseudos),
			"CHILD": new RegExp("^:(only|first|last|nth|nth-last)-(child|of-type)(?:\\(" + whitespace + "*(even|odd|(([+-]|)(\\d*)n|)" + whitespace + "*(?:([+-]|)" + whitespace + "*(\\d+)|))" + whitespace + "*\\)|)", "i"),
			"bool": new RegExp("^(?:" + booleans + ")$", "i"),
			// For use in libraries implementing .is()
			// We use this for POS matching in `select`
			"needsContext": new RegExp("^" + whitespace + "*[>+~]|:(even|odd|eq|gt|lt|nth|first|last)(?:\\(" + whitespace + "*((?:-\\d)?\\d*)" + whitespace + "*\\)|)(?=[^-]|$)", "i")
		},
		    rinputs = /^(?:input|select|textarea|button)$/i,
		    rheader = /^h\d$/i,
		    rnative = /^[^{]+\{\s*\[native \w/,


		// Easily-parseable/retrievable ID or TAG or CLASS selectors
		rquickExpr = /^(?:#([\w-]+)|(\w+)|\.([\w-]+))$/,
		    rsibling = /[+~]/,
		    rescape = /'|\\/g,


		// CSS escapes http://www.w3.org/TR/CSS21/syndata.html#escaped-characters
		runescape = new RegExp("\\\\([\\da-f]{1,6}" + whitespace + "?|(" + whitespace + ")|.)", "ig"),
		    funescape = function funescape(_, escaped, escapedWhitespace) {
			var high = "0x" + escaped - 0x10000;
			// NaN means non-codepoint
			// Support: Firefox<24
			// Workaround erroneous numeric interpretation of +"0x"
			return high !== high || escapedWhitespace ? escaped : high < 0 ?
			// BMP codepoint
			String.fromCharCode(high + 0x10000) :
			// Supplemental Plane codepoint (surrogate pair)
			String.fromCharCode(high >> 10 | 0xD800, high & 0x3FF | 0xDC00);
		},


		// Used for iframes
		// See setDocument()
		// Removing the function wrapper causes a "Permission Denied"
		// error in IE
		unloadHandler = function unloadHandler() {
			setDocument();
		};

		// Optimize for push.apply( _, NodeList )
		try {
			push.apply(arr = slice.call(preferredDoc.childNodes), preferredDoc.childNodes);
			// Support: Android<4.0
			// Detect silently failing push.apply
			arr[preferredDoc.childNodes.length].nodeType;
		} catch (e) {
			push = { apply: arr.length ?

				// Leverage slice if possible
				function (target, els) {
					push_native.apply(target, slice.call(els));
				} :

				// Support: IE<9
				// Otherwise append directly
				function (target, els) {
					var j = target.length,
					    i = 0;
					// Can't trust NodeList.length
					while (target[j++] = els[i++]) {}
					target.length = j - 1;
				}
			};
		}

		function Sizzle(selector, context, results, seed) {
			var m,
			    i,
			    elem,
			    nid,
			    nidselect,
			    match,
			    groups,
			    newSelector,
			    newContext = context && context.ownerDocument,


			// nodeType defaults to 9, since context defaults to document
			nodeType = context ? context.nodeType : 9;

			results = results || [];

			// Return early from calls with invalid selector or context
			if (typeof selector !== "string" || !selector || nodeType !== 1 && nodeType !== 9 && nodeType !== 11) {

				return results;
			}

			// Try to shortcut find operations (as opposed to filters) in HTML documents
			if (!seed) {

				if ((context ? context.ownerDocument || context : preferredDoc) !== document) {
					setDocument(context);
				}
				context = context || document;

				if (documentIsHTML) {

					// If the selector is sufficiently simple, try using a "get*By*" DOM method
					// (excepting DocumentFragment context, where the methods don't exist)
					if (nodeType !== 11 && (match = rquickExpr.exec(selector))) {

						// ID selector
						if (m = match[1]) {

							// Document context
							if (nodeType === 9) {
								if (elem = context.getElementById(m)) {

									// Support: IE, Opera, Webkit
									// TODO: identify versions
									// getElementById can match elements by name instead of ID
									if (elem.id === m) {
										results.push(elem);
										return results;
									}
								} else {
									return results;
								}

								// Element context
							} else {

								// Support: IE, Opera, Webkit
								// TODO: identify versions
								// getElementById can match elements by name instead of ID
								if (newContext && (elem = newContext.getElementById(m)) && contains(context, elem) && elem.id === m) {

									results.push(elem);
									return results;
								}
							}

							// Type selector
						} else if (match[2]) {
							push.apply(results, context.getElementsByTagName(selector));
							return results;

							// Class selector
						} else if ((m = match[3]) && support.getElementsByClassName && context.getElementsByClassName) {

							push.apply(results, context.getElementsByClassName(m));
							return results;
						}
					}

					// Take advantage of querySelectorAll
					if (support.qsa && !compilerCache[selector + " "] && (!rbuggyQSA || !rbuggyQSA.test(selector))) {

						if (nodeType !== 1) {
							newContext = context;
							newSelector = selector;

							// qSA looks outside Element context, which is not what we want
							// Thanks to Andrew Dupont for this workaround technique
							// Support: IE <=8
							// Exclude object elements
						} else if (context.nodeName.toLowerCase() !== "object") {

							// Capture the context ID, setting it first if necessary
							if (nid = context.getAttribute("id")) {
								nid = nid.replace(rescape, "\\$&");
							} else {
								context.setAttribute("id", nid = expando);
							}

							// Prefix every selector in the list
							groups = tokenize(selector);
							i = groups.length;
							nidselect = ridentifier.test(nid) ? "#" + nid : "[id='" + nid + "']";
							while (i--) {
								groups[i] = nidselect + " " + toSelector(groups[i]);
							}
							newSelector = groups.join(",");

							// Expand context for sibling selectors
							newContext = rsibling.test(selector) && testContext(context.parentNode) || context;
						}

						if (newSelector) {
							try {
								push.apply(results, newContext.querySelectorAll(newSelector));
								return results;
							} catch (qsaError) {} finally {
								if (nid === expando) {
									context.removeAttribute("id");
								}
							}
						}
					}
				}
			}

			// All others
			return select(selector.replace(rtrim, "$1"), context, results, seed);
		}

		/**
	  * Create key-value caches of limited size
	  * @returns {function(string, object)} Returns the Object data after storing it on itself with
	  *	property name the (space-suffixed) string and (if the cache is larger than Expr.cacheLength)
	  *	deleting the oldest entry
	  */
		function createCache() {
			var keys = [];

			function cache(key, value) {
				// Use (key + " ") to avoid collision with native prototype properties (see Issue #157)
				if (keys.push(key + " ") > Expr.cacheLength) {
					// Only keep the most recent entries
					delete cache[keys.shift()];
				}
				return cache[key + " "] = value;
			}
			return cache;
		}

		/**
	  * Mark a function for special use by Sizzle
	  * @param {Function} fn The function to mark
	  */
		function markFunction(fn) {
			fn[expando] = true;
			return fn;
		}

		/**
	  * Support testing using an element
	  * @param {Function} fn Passed the created div and expects a boolean result
	  */
		function assert(fn) {
			var div = document.createElement("div");

			try {
				return !!fn(div);
			} catch (e) {
				return false;
			} finally {
				// Remove from its parent by default
				if (div.parentNode) {
					div.parentNode.removeChild(div);
				}
				// release memory in IE
				div = null;
			}
		}

		/**
	  * Adds the same handler for all of the specified attrs
	  * @param {String} attrs Pipe-separated list of attributes
	  * @param {Function} handler The method that will be applied
	  */
		function addHandle(attrs, handler) {
			var arr = attrs.split("|"),
			    i = arr.length;

			while (i--) {
				Expr.attrHandle[arr[i]] = handler;
			}
		}

		/**
	  * Checks document order of two siblings
	  * @param {Element} a
	  * @param {Element} b
	  * @returns {Number} Returns less than 0 if a precedes b, greater than 0 if a follows b
	  */
		function siblingCheck(a, b) {
			var cur = b && a,
			    diff = cur && a.nodeType === 1 && b.nodeType === 1 && (~b.sourceIndex || MAX_NEGATIVE) - (~a.sourceIndex || MAX_NEGATIVE);

			// Use IE sourceIndex if available on both nodes
			if (diff) {
				return diff;
			}

			// Check if b follows a
			if (cur) {
				while (cur = cur.nextSibling) {
					if (cur === b) {
						return -1;
					}
				}
			}

			return a ? 1 : -1;
		}

		/**
	  * Returns a function to use in pseudos for input types
	  * @param {String} type
	  */
		function createInputPseudo(type) {
			return function (elem) {
				var name = elem.nodeName.toLowerCase();
				return name === "input" && elem.type === type;
			};
		}

		/**
	  * Returns a function to use in pseudos for buttons
	  * @param {String} type
	  */
		function createButtonPseudo(type) {
			return function (elem) {
				var name = elem.nodeName.toLowerCase();
				return (name === "input" || name === "button") && elem.type === type;
			};
		}

		/**
	  * Returns a function to use in pseudos for positionals
	  * @param {Function} fn
	  */
		function createPositionalPseudo(fn) {
			return markFunction(function (argument) {
				argument = +argument;
				return markFunction(function (seed, matches) {
					var j,
					    matchIndexes = fn([], seed.length, argument),
					    i = matchIndexes.length;

					// Match elements found at the specified indexes
					while (i--) {
						if (seed[j = matchIndexes[i]]) {
							seed[j] = !(matches[j] = seed[j]);
						}
					}
				});
			});
		}

		/**
	  * Checks a node for validity as a Sizzle context
	  * @param {Element|Object=} context
	  * @returns {Element|Object|Boolean} The input node if acceptable, otherwise a falsy value
	  */
		function testContext(context) {
			return context && typeof context.getElementsByTagName !== "undefined" && context;
		}

		// Expose support vars for convenience
		support = Sizzle.support = {};

		/**
	  * Detects XML nodes
	  * @param {Element|Object} elem An element or a document
	  * @returns {Boolean} True iff elem is a non-HTML XML node
	  */
		isXML = Sizzle.isXML = function (elem) {
			// documentElement is verified for cases where it doesn't yet exist
			// (such as loading iframes in IE - #4833)
			var documentElement = elem && (elem.ownerDocument || elem).documentElement;
			return documentElement ? documentElement.nodeName !== "HTML" : false;
		};

		/**
	  * Sets document-related variables once based on the current document
	  * @param {Element|Object} [doc] An element or document object to use to set the document
	  * @returns {Object} Returns the current document
	  */
		setDocument = Sizzle.setDocument = function (node) {
			var hasCompare,
			    parent,
			    doc = node ? node.ownerDocument || node : preferredDoc;

			// Return early if doc is invalid or already selected
			if (doc === document || doc.nodeType !== 9 || !doc.documentElement) {
				return document;
			}

			// Update global variables
			document = doc;
			docElem = document.documentElement;
			documentIsHTML = !isXML(document);

			// Support: IE 9-11, Edge
			// Accessing iframe documents after unload throws "permission denied" errors (jQuery #13936)
			if ((parent = document.defaultView) && parent.top !== parent) {
				// Support: IE 11
				if (parent.addEventListener) {
					parent.addEventListener("unload", unloadHandler, false);

					// Support: IE 9 - 10 only
				} else if (parent.attachEvent) {
					parent.attachEvent("onunload", unloadHandler);
				}
			}

			/* Attributes
	  ---------------------------------------------------------------------- */

			// Support: IE<8
			// Verify that getAttribute really returns attributes and not properties
			// (excepting IE8 booleans)
			support.attributes = assert(function (div) {
				div.className = "i";
				return !div.getAttribute("className");
			});

			/* getElement(s)By*
	  ---------------------------------------------------------------------- */

			// Check if getElementsByTagName("*") returns only elements
			support.getElementsByTagName = assert(function (div) {
				div.appendChild(document.createComment(""));
				return !div.getElementsByTagName("*").length;
			});

			// Support: IE<9
			support.getElementsByClassName = rnative.test(document.getElementsByClassName);

			// Support: IE<10
			// Check if getElementById returns elements by name
			// The broken getElementById methods don't pick up programatically-set names,
			// so use a roundabout getElementsByName test
			support.getById = assert(function (div) {
				docElem.appendChild(div).id = expando;
				return !document.getElementsByName || !document.getElementsByName(expando).length;
			});

			// ID find and filter
			if (support.getById) {
				Expr.find["ID"] = function (id, context) {
					if (typeof context.getElementById !== "undefined" && documentIsHTML) {
						var m = context.getElementById(id);
						return m ? [m] : [];
					}
				};
				Expr.filter["ID"] = function (id) {
					var attrId = id.replace(runescape, funescape);
					return function (elem) {
						return elem.getAttribute("id") === attrId;
					};
				};
			} else {
				// Support: IE6/7
				// getElementById is not reliable as a find shortcut
				delete Expr.find["ID"];

				Expr.filter["ID"] = function (id) {
					var attrId = id.replace(runescape, funescape);
					return function (elem) {
						var node = typeof elem.getAttributeNode !== "undefined" && elem.getAttributeNode("id");
						return node && node.value === attrId;
					};
				};
			}

			// Tag
			Expr.find["TAG"] = support.getElementsByTagName ? function (tag, context) {
				if (typeof context.getElementsByTagName !== "undefined") {
					return context.getElementsByTagName(tag);

					// DocumentFragment nodes don't have gEBTN
				} else if (support.qsa) {
					return context.querySelectorAll(tag);
				}
			} : function (tag, context) {
				var elem,
				    tmp = [],
				    i = 0,

				// By happy coincidence, a (broken) gEBTN appears on DocumentFragment nodes too
				results = context.getElementsByTagName(tag);

				// Filter out possible comments
				if (tag === "*") {
					while (elem = results[i++]) {
						if (elem.nodeType === 1) {
							tmp.push(elem);
						}
					}

					return tmp;
				}
				return results;
			};

			// Class
			Expr.find["CLASS"] = support.getElementsByClassName && function (className, context) {
				if (typeof context.getElementsByClassName !== "undefined" && documentIsHTML) {
					return context.getElementsByClassName(className);
				}
			};

			/* QSA/matchesSelector
	  ---------------------------------------------------------------------- */

			// QSA and matchesSelector support

			// matchesSelector(:active) reports false when true (IE9/Opera 11.5)
			rbuggyMatches = [];

			// qSa(:focus) reports false when true (Chrome 21)
			// We allow this because of a bug in IE8/9 that throws an error
			// whenever `document.activeElement` is accessed on an iframe
			// So, we allow :focus to pass through QSA all the time to avoid the IE error
			// See http://bugs.jquery.com/ticket/13378
			rbuggyQSA = [];

			if (support.qsa = rnative.test(document.querySelectorAll)) {
				// Build QSA regex
				// Regex strategy adopted from Diego Perini
				assert(function (div) {
					// Select is set to empty string on purpose
					// This is to test IE's treatment of not explicitly
					// setting a boolean content attribute,
					// since its presence should be enough
					// http://bugs.jquery.com/ticket/12359
					docElem.appendChild(div).innerHTML = "<a id='" + expando + "'></a>" + "<select id='" + expando + "-\r\\' msallowcapture=''>" + "<option selected=''></option></select>";

					// Support: IE8, Opera 11-12.16
					// Nothing should be selected when empty strings follow ^= or $= or *=
					// The test attribute must be unknown in Opera but "safe" for WinRT
					// http://msdn.microsoft.com/en-us/library/ie/hh465388.aspx#attribute_section
					if (div.querySelectorAll("[msallowcapture^='']").length) {
						rbuggyQSA.push("[*^$]=" + whitespace + "*(?:''|\"\")");
					}

					// Support: IE8
					// Boolean attributes and "value" are not treated correctly
					if (!div.querySelectorAll("[selected]").length) {
						rbuggyQSA.push("\\[" + whitespace + "*(?:value|" + booleans + ")");
					}

					// Support: Chrome<29, Android<4.4, Safari<7.0+, iOS<7.0+, PhantomJS<1.9.8+
					if (!div.querySelectorAll("[id~=" + expando + "-]").length) {
						rbuggyQSA.push("~=");
					}

					// Webkit/Opera - :checked should return selected option elements
					// http://www.w3.org/TR/2011/REC-css3-selectors-20110929/#checked
					// IE8 throws error here and will not see later tests
					if (!div.querySelectorAll(":checked").length) {
						rbuggyQSA.push(":checked");
					}

					// Support: Safari 8+, iOS 8+
					// https://bugs.webkit.org/show_bug.cgi?id=136851
					// In-page `selector#id sibing-combinator selector` fails
					if (!div.querySelectorAll("a#" + expando + "+*").length) {
						rbuggyQSA.push(".#.+[+~]");
					}
				});

				assert(function (div) {
					// Support: Windows 8 Native Apps
					// The type and name attributes are restricted during .innerHTML assignment
					var input = document.createElement("input");
					input.setAttribute("type", "hidden");
					div.appendChild(input).setAttribute("name", "D");

					// Support: IE8
					// Enforce case-sensitivity of name attribute
					if (div.querySelectorAll("[name=d]").length) {
						rbuggyQSA.push("name" + whitespace + "*[*^$|!~]?=");
					}

					// FF 3.5 - :enabled/:disabled and hidden elements (hidden elements are still enabled)
					// IE8 throws error here and will not see later tests
					if (!div.querySelectorAll(":enabled").length) {
						rbuggyQSA.push(":enabled", ":disabled");
					}

					// Opera 10-11 does not throw on post-comma invalid pseudos
					div.querySelectorAll("*,:x");
					rbuggyQSA.push(",.*:");
				});
			}

			if (support.matchesSelector = rnative.test(matches = docElem.matches || docElem.webkitMatchesSelector || docElem.mozMatchesSelector || docElem.oMatchesSelector || docElem.msMatchesSelector)) {

				assert(function (div) {
					// Check to see if it's possible to do matchesSelector
					// on a disconnected node (IE 9)
					support.disconnectedMatch = matches.call(div, "div");

					// This should fail with an exception
					// Gecko does not error, returns false instead
					matches.call(div, "[s!='']:x");
					rbuggyMatches.push("!=", pseudos);
				});
			}

			rbuggyQSA = rbuggyQSA.length && new RegExp(rbuggyQSA.join("|"));
			rbuggyMatches = rbuggyMatches.length && new RegExp(rbuggyMatches.join("|"));

			/* Contains
	  ---------------------------------------------------------------------- */
			hasCompare = rnative.test(docElem.compareDocumentPosition);

			// Element contains another
			// Purposefully self-exclusive
			// As in, an element does not contain itself
			contains = hasCompare || rnative.test(docElem.contains) ? function (a, b) {
				var adown = a.nodeType === 9 ? a.documentElement : a,
				    bup = b && b.parentNode;
				return a === bup || !!(bup && bup.nodeType === 1 && (adown.contains ? adown.contains(bup) : a.compareDocumentPosition && a.compareDocumentPosition(bup) & 16));
			} : function (a, b) {
				if (b) {
					while (b = b.parentNode) {
						if (b === a) {
							return true;
						}
					}
				}
				return false;
			};

			/* Sorting
	  ---------------------------------------------------------------------- */

			// Document order sorting
			sortOrder = hasCompare ? function (a, b) {

				// Flag for duplicate removal
				if (a === b) {
					hasDuplicate = true;
					return 0;
				}

				// Sort on method existence if only one input has compareDocumentPosition
				var compare = !a.compareDocumentPosition - !b.compareDocumentPosition;
				if (compare) {
					return compare;
				}

				// Calculate position if both inputs belong to the same document
				compare = (a.ownerDocument || a) === (b.ownerDocument || b) ? a.compareDocumentPosition(b) :

				// Otherwise we know they are disconnected
				1;

				// Disconnected nodes
				if (compare & 1 || !support.sortDetached && b.compareDocumentPosition(a) === compare) {

					// Choose the first element that is related to our preferred document
					if (a === document || a.ownerDocument === preferredDoc && contains(preferredDoc, a)) {
						return -1;
					}
					if (b === document || b.ownerDocument === preferredDoc && contains(preferredDoc, b)) {
						return 1;
					}

					// Maintain original order
					return sortInput ? indexOf(sortInput, a) - indexOf(sortInput, b) : 0;
				}

				return compare & 4 ? -1 : 1;
			} : function (a, b) {
				// Exit early if the nodes are identical
				if (a === b) {
					hasDuplicate = true;
					return 0;
				}

				var cur,
				    i = 0,
				    aup = a.parentNode,
				    bup = b.parentNode,
				    ap = [a],
				    bp = [b];

				// Parentless nodes are either documents or disconnected
				if (!aup || !bup) {
					return a === document ? -1 : b === document ? 1 : aup ? -1 : bup ? 1 : sortInput ? indexOf(sortInput, a) - indexOf(sortInput, b) : 0;

					// If the nodes are siblings, we can do a quick check
				} else if (aup === bup) {
					return siblingCheck(a, b);
				}

				// Otherwise we need full lists of their ancestors for comparison
				cur = a;
				while (cur = cur.parentNode) {
					ap.unshift(cur);
				}
				cur = b;
				while (cur = cur.parentNode) {
					bp.unshift(cur);
				}

				// Walk down the tree looking for a discrepancy
				while (ap[i] === bp[i]) {
					i++;
				}

				return i ?
				// Do a sibling check if the nodes have a common ancestor
				siblingCheck(ap[i], bp[i]) :

				// Otherwise nodes in our document sort first
				ap[i] === preferredDoc ? -1 : bp[i] === preferredDoc ? 1 : 0;
			};

			return document;
		};

		Sizzle.matches = function (expr, elements) {
			return Sizzle(expr, null, null, elements);
		};

		Sizzle.matchesSelector = function (elem, expr) {
			// Set document vars if needed
			if ((elem.ownerDocument || elem) !== document) {
				setDocument(elem);
			}

			// Make sure that attribute selectors are quoted
			expr = expr.replace(rattributeQuotes, "='$1']");

			if (support.matchesSelector && documentIsHTML && !compilerCache[expr + " "] && (!rbuggyMatches || !rbuggyMatches.test(expr)) && (!rbuggyQSA || !rbuggyQSA.test(expr))) {

				try {
					var ret = matches.call(elem, expr);

					// IE 9's matchesSelector returns false on disconnected nodes
					if (ret || support.disconnectedMatch ||
					// As well, disconnected nodes are said to be in a document
					// fragment in IE 9
					elem.document && elem.document.nodeType !== 11) {
						return ret;
					}
				} catch (e) {}
			}

			return Sizzle(expr, document, null, [elem]).length > 0;
		};

		Sizzle.contains = function (context, elem) {
			// Set document vars if needed
			if ((context.ownerDocument || context) !== document) {
				setDocument(context);
			}
			return contains(context, elem);
		};

		Sizzle.attr = function (elem, name) {
			// Set document vars if needed
			if ((elem.ownerDocument || elem) !== document) {
				setDocument(elem);
			}

			var fn = Expr.attrHandle[name.toLowerCase()],

			// Don't get fooled by Object.prototype properties (jQuery #13807)
			val = fn && hasOwn.call(Expr.attrHandle, name.toLowerCase()) ? fn(elem, name, !documentIsHTML) : undefined;

			return val !== undefined ? val : support.attributes || !documentIsHTML ? elem.getAttribute(name) : (val = elem.getAttributeNode(name)) && val.specified ? val.value : null;
		};

		Sizzle.error = function (msg) {
			throw new Error("Syntax error, unrecognized expression: " + msg);
		};

		/**
	  * Document sorting and removing duplicates
	  * @param {ArrayLike} results
	  */
		Sizzle.uniqueSort = function (results) {
			var elem,
			    duplicates = [],
			    j = 0,
			    i = 0;

			// Unless we *know* we can detect duplicates, assume their presence
			hasDuplicate = !support.detectDuplicates;
			sortInput = !support.sortStable && results.slice(0);
			results.sort(sortOrder);

			if (hasDuplicate) {
				while (elem = results[i++]) {
					if (elem === results[i]) {
						j = duplicates.push(i);
					}
				}
				while (j--) {
					results.splice(duplicates[j], 1);
				}
			}

			// Clear input after sorting to release objects
			// See https://github.com/jquery/sizzle/pull/225
			sortInput = null;

			return results;
		};

		/**
	  * Utility function for retrieving the text value of an array of DOM nodes
	  * @param {Array|Element} elem
	  */
		getText = Sizzle.getText = function (elem) {
			var node,
			    ret = "",
			    i = 0,
			    nodeType = elem.nodeType;

			if (!nodeType) {
				// If no nodeType, this is expected to be an array
				while (node = elem[i++]) {
					// Do not traverse comment nodes
					ret += getText(node);
				}
			} else if (nodeType === 1 || nodeType === 9 || nodeType === 11) {
				// Use textContent for elements
				// innerText usage removed for consistency of new lines (jQuery #11153)
				if (typeof elem.textContent === "string") {
					return elem.textContent;
				} else {
					// Traverse its children
					for (elem = elem.firstChild; elem; elem = elem.nextSibling) {
						ret += getText(elem);
					}
				}
			} else if (nodeType === 3 || nodeType === 4) {
				return elem.nodeValue;
			}
			// Do not include comment or processing instruction nodes

			return ret;
		};

		Expr = Sizzle.selectors = {

			// Can be adjusted by the user
			cacheLength: 50,

			createPseudo: markFunction,

			match: matchExpr,

			attrHandle: {},

			find: {},

			relative: {
				">": { dir: "parentNode", first: true },
				" ": { dir: "parentNode" },
				"+": { dir: "previousSibling", first: true },
				"~": { dir: "previousSibling" }
			},

			preFilter: {
				"ATTR": function ATTR(match) {
					match[1] = match[1].replace(runescape, funescape);

					// Move the given value to match[3] whether quoted or unquoted
					match[3] = (match[3] || match[4] || match[5] || "").replace(runescape, funescape);

					if (match[2] === "~=") {
						match[3] = " " + match[3] + " ";
					}

					return match.slice(0, 4);
				},

				"CHILD": function CHILD(match) {
					/* matches from matchExpr["CHILD"]
	    	1 type (only|nth|...)
	    	2 what (child|of-type)
	    	3 argument (even|odd|\d*|\d*n([+-]\d+)?|...)
	    	4 xn-component of xn+y argument ([+-]?\d*n|)
	    	5 sign of xn-component
	    	6 x of xn-component
	    	7 sign of y-component
	    	8 y of y-component
	    */
					match[1] = match[1].toLowerCase();

					if (match[1].slice(0, 3) === "nth") {
						// nth-* requires argument
						if (!match[3]) {
							Sizzle.error(match[0]);
						}

						// numeric x and y parameters for Expr.filter.CHILD
						// remember that false/true cast respectively to 0/1
						match[4] = +(match[4] ? match[5] + (match[6] || 1) : 2 * (match[3] === "even" || match[3] === "odd"));
						match[5] = +(match[7] + match[8] || match[3] === "odd");

						// other types prohibit arguments
					} else if (match[3]) {
						Sizzle.error(match[0]);
					}

					return match;
				},

				"PSEUDO": function PSEUDO(match) {
					var excess,
					    unquoted = !match[6] && match[2];

					if (matchExpr["CHILD"].test(match[0])) {
						return null;
					}

					// Accept quoted arguments as-is
					if (match[3]) {
						match[2] = match[4] || match[5] || "";

						// Strip excess characters from unquoted arguments
					} else if (unquoted && rpseudo.test(unquoted) && (
					// Get excess from tokenize (recursively)
					excess = tokenize(unquoted, true)) && (
					// advance to the next closing parenthesis
					excess = unquoted.indexOf(")", unquoted.length - excess) - unquoted.length)) {

						// excess is a negative index
						match[0] = match[0].slice(0, excess);
						match[2] = unquoted.slice(0, excess);
					}

					// Return only captures needed by the pseudo filter method (type and argument)
					return match.slice(0, 3);
				}
			},

			filter: {

				"TAG": function TAG(nodeNameSelector) {
					var nodeName = nodeNameSelector.replace(runescape, funescape).toLowerCase();
					return nodeNameSelector === "*" ? function () {
						return true;
					} : function (elem) {
						return elem.nodeName && elem.nodeName.toLowerCase() === nodeName;
					};
				},

				"CLASS": function CLASS(className) {
					var pattern = classCache[className + " "];

					return pattern || (pattern = new RegExp("(^|" + whitespace + ")" + className + "(" + whitespace + "|$)")) && classCache(className, function (elem) {
						return pattern.test(typeof elem.className === "string" && elem.className || typeof elem.getAttribute !== "undefined" && elem.getAttribute("class") || "");
					});
				},

				"ATTR": function ATTR(name, operator, check) {
					return function (elem) {
						var result = Sizzle.attr(elem, name);

						if (result == null) {
							return operator === "!=";
						}
						if (!operator) {
							return true;
						}

						result += "";

						return operator === "=" ? result === check : operator === "!=" ? result !== check : operator === "^=" ? check && result.indexOf(check) === 0 : operator === "*=" ? check && result.indexOf(check) > -1 : operator === "$=" ? check && result.slice(-check.length) === check : operator === "~=" ? (" " + result.replace(rwhitespace, " ") + " ").indexOf(check) > -1 : operator === "|=" ? result === check || result.slice(0, check.length + 1) === check + "-" : false;
					};
				},

				"CHILD": function CHILD(type, what, argument, first, last) {
					var simple = type.slice(0, 3) !== "nth",
					    forward = type.slice(-4) !== "last",
					    ofType = what === "of-type";

					return first === 1 && last === 0 ?

					// Shortcut for :nth-*(n)
					function (elem) {
						return !!elem.parentNode;
					} : function (elem, context, xml) {
						var cache,
						    uniqueCache,
						    outerCache,
						    node,
						    nodeIndex,
						    start,
						    dir = simple !== forward ? "nextSibling" : "previousSibling",
						    parent = elem.parentNode,
						    name = ofType && elem.nodeName.toLowerCase(),
						    useCache = !xml && !ofType,
						    diff = false;

						if (parent) {

							// :(first|last|only)-(child|of-type)
							if (simple) {
								while (dir) {
									node = elem;
									while (node = node[dir]) {
										if (ofType ? node.nodeName.toLowerCase() === name : node.nodeType === 1) {

											return false;
										}
									}
									// Reverse direction for :only-* (if we haven't yet done so)
									start = dir = type === "only" && !start && "nextSibling";
								}
								return true;
							}

							start = [forward ? parent.firstChild : parent.lastChild];

							// non-xml :nth-child(...) stores cache data on `parent`
							if (forward && useCache) {

								// Seek `elem` from a previously-cached index

								// ...in a gzip-friendly way
								node = parent;
								outerCache = node[expando] || (node[expando] = {});

								// Support: IE <9 only
								// Defend against cloned attroperties (jQuery gh-1709)
								uniqueCache = outerCache[node.uniqueID] || (outerCache[node.uniqueID] = {});

								cache = uniqueCache[type] || [];
								nodeIndex = cache[0] === dirruns && cache[1];
								diff = nodeIndex && cache[2];
								node = nodeIndex && parent.childNodes[nodeIndex];

								while (node = ++nodeIndex && node && node[dir] || (

								// Fallback to seeking `elem` from the start
								diff = nodeIndex = 0) || start.pop()) {

									// When found, cache indexes on `parent` and break
									if (node.nodeType === 1 && ++diff && node === elem) {
										uniqueCache[type] = [dirruns, nodeIndex, diff];
										break;
									}
								}
							} else {
								// Use previously-cached element index if available
								if (useCache) {
									// ...in a gzip-friendly way
									node = elem;
									outerCache = node[expando] || (node[expando] = {});

									// Support: IE <9 only
									// Defend against cloned attroperties (jQuery gh-1709)
									uniqueCache = outerCache[node.uniqueID] || (outerCache[node.uniqueID] = {});

									cache = uniqueCache[type] || [];
									nodeIndex = cache[0] === dirruns && cache[1];
									diff = nodeIndex;
								}

								// xml :nth-child(...)
								// or :nth-last-child(...) or :nth(-last)?-of-type(...)
								if (diff === false) {
									// Use the same loop as above to seek `elem` from the start
									while (node = ++nodeIndex && node && node[dir] || (diff = nodeIndex = 0) || start.pop()) {

										if ((ofType ? node.nodeName.toLowerCase() === name : node.nodeType === 1) && ++diff) {

											// Cache the index of each encountered element
											if (useCache) {
												outerCache = node[expando] || (node[expando] = {});

												// Support: IE <9 only
												// Defend against cloned attroperties (jQuery gh-1709)
												uniqueCache = outerCache[node.uniqueID] || (outerCache[node.uniqueID] = {});

												uniqueCache[type] = [dirruns, diff];
											}

											if (node === elem) {
												break;
											}
										}
									}
								}
							}

							// Incorporate the offset, then check against cycle size
							diff -= last;
							return diff === first || diff % first === 0 && diff / first >= 0;
						}
					};
				},

				"PSEUDO": function PSEUDO(pseudo, argument) {
					// pseudo-class names are case-insensitive
					// http://www.w3.org/TR/selectors/#pseudo-classes
					// Prioritize by case sensitivity in case custom pseudos are added with uppercase letters
					// Remember that setFilters inherits from pseudos
					var args,
					    fn = Expr.pseudos[pseudo] || Expr.setFilters[pseudo.toLowerCase()] || Sizzle.error("unsupported pseudo: " + pseudo);

					// The user may use createPseudo to indicate that
					// arguments are needed to create the filter function
					// just as Sizzle does
					if (fn[expando]) {
						return fn(argument);
					}

					// But maintain support for old signatures
					if (fn.length > 1) {
						args = [pseudo, pseudo, "", argument];
						return Expr.setFilters.hasOwnProperty(pseudo.toLowerCase()) ? markFunction(function (seed, matches) {
							var idx,
							    matched = fn(seed, argument),
							    i = matched.length;
							while (i--) {
								idx = indexOf(seed, matched[i]);
								seed[idx] = !(matches[idx] = matched[i]);
							}
						}) : function (elem) {
							return fn(elem, 0, args);
						};
					}

					return fn;
				}
			},

			pseudos: {
				// Potentially complex pseudos
				"not": markFunction(function (selector) {
					// Trim the selector passed to compile
					// to avoid treating leading and trailing
					// spaces as combinators
					var input = [],
					    results = [],
					    matcher = compile(selector.replace(rtrim, "$1"));

					return matcher[expando] ? markFunction(function (seed, matches, context, xml) {
						var elem,
						    unmatched = matcher(seed, null, xml, []),
						    i = seed.length;

						// Match elements unmatched by `matcher`
						while (i--) {
							if (elem = unmatched[i]) {
								seed[i] = !(matches[i] = elem);
							}
						}
					}) : function (elem, context, xml) {
						input[0] = elem;
						matcher(input, null, xml, results);
						// Don't keep the element (issue #299)
						input[0] = null;
						return !results.pop();
					};
				}),

				"has": markFunction(function (selector) {
					return function (elem) {
						return Sizzle(selector, elem).length > 0;
					};
				}),

				"contains": markFunction(function (text) {
					text = text.replace(runescape, funescape);
					return function (elem) {
						return (elem.textContent || elem.innerText || getText(elem)).indexOf(text) > -1;
					};
				}),

				// "Whether an element is represented by a :lang() selector
				// is based solely on the element's language value
				// being equal to the identifier C,
				// or beginning with the identifier C immediately followed by "-".
				// The matching of C against the element's language value is performed case-insensitively.
				// The identifier C does not have to be a valid language name."
				// http://www.w3.org/TR/selectors/#lang-pseudo
				"lang": markFunction(function (lang) {
					// lang value must be a valid identifier
					if (!ridentifier.test(lang || "")) {
						Sizzle.error("unsupported lang: " + lang);
					}
					lang = lang.replace(runescape, funescape).toLowerCase();
					return function (elem) {
						var elemLang;
						do {
							if (elemLang = documentIsHTML ? elem.lang : elem.getAttribute("xml:lang") || elem.getAttribute("lang")) {

								elemLang = elemLang.toLowerCase();
								return elemLang === lang || elemLang.indexOf(lang + "-") === 0;
							}
						} while ((elem = elem.parentNode) && elem.nodeType === 1);
						return false;
					};
				}),

				// Miscellaneous
				"target": function target(elem) {
					var hash = window.location && window.location.hash;
					return hash && hash.slice(1) === elem.id;
				},

				"root": function root(elem) {
					return elem === docElem;
				},

				"focus": function focus(elem) {
					return elem === document.activeElement && (!document.hasFocus || document.hasFocus()) && !!(elem.type || elem.href || ~elem.tabIndex);
				},

				// Boolean properties
				"enabled": function enabled(elem) {
					return elem.disabled === false;
				},

				"disabled": function disabled(elem) {
					return elem.disabled === true;
				},

				"checked": function checked(elem) {
					// In CSS3, :checked should return both checked and selected elements
					// http://www.w3.org/TR/2011/REC-css3-selectors-20110929/#checked
					var nodeName = elem.nodeName.toLowerCase();
					return nodeName === "input" && !!elem.checked || nodeName === "option" && !!elem.selected;
				},

				"selected": function selected(elem) {
					// Accessing this property makes selected-by-default
					// options in Safari work properly
					if (elem.parentNode) {
						elem.parentNode.selectedIndex;
					}

					return elem.selected === true;
				},

				// Contents
				"empty": function empty(elem) {
					// http://www.w3.org/TR/selectors/#empty-pseudo
					// :empty is negated by element (1) or content nodes (text: 3; cdata: 4; entity ref: 5),
					//   but not by others (comment: 8; processing instruction: 7; etc.)
					// nodeType < 6 works because attributes (2) do not appear as children
					for (elem = elem.firstChild; elem; elem = elem.nextSibling) {
						if (elem.nodeType < 6) {
							return false;
						}
					}
					return true;
				},

				"parent": function parent(elem) {
					return !Expr.pseudos["empty"](elem);
				},

				// Element/input types
				"header": function header(elem) {
					return rheader.test(elem.nodeName);
				},

				"input": function input(elem) {
					return rinputs.test(elem.nodeName);
				},

				"button": function button(elem) {
					var name = elem.nodeName.toLowerCase();
					return name === "input" && elem.type === "button" || name === "button";
				},

				"text": function text(elem) {
					var attr;
					return elem.nodeName.toLowerCase() === "input" && elem.type === "text" && (

					// Support: IE<8
					// New HTML5 attribute values (e.g., "search") appear with elem.type === "text"
					(attr = elem.getAttribute("type")) == null || attr.toLowerCase() === "text");
				},

				// Position-in-collection
				"first": createPositionalPseudo(function () {
					return [0];
				}),

				"last": createPositionalPseudo(function (matchIndexes, length) {
					return [length - 1];
				}),

				"eq": createPositionalPseudo(function (matchIndexes, length, argument) {
					return [argument < 0 ? argument + length : argument];
				}),

				"even": createPositionalPseudo(function (matchIndexes, length) {
					var i = 0;
					for (; i < length; i += 2) {
						matchIndexes.push(i);
					}
					return matchIndexes;
				}),

				"odd": createPositionalPseudo(function (matchIndexes, length) {
					var i = 1;
					for (; i < length; i += 2) {
						matchIndexes.push(i);
					}
					return matchIndexes;
				}),

				"lt": createPositionalPseudo(function (matchIndexes, length, argument) {
					var i = argument < 0 ? argument + length : argument;
					for (; --i >= 0;) {
						matchIndexes.push(i);
					}
					return matchIndexes;
				}),

				"gt": createPositionalPseudo(function (matchIndexes, length, argument) {
					var i = argument < 0 ? argument + length : argument;
					for (; ++i < length;) {
						matchIndexes.push(i);
					}
					return matchIndexes;
				})
			}
		};

		Expr.pseudos["nth"] = Expr.pseudos["eq"];

		// Add button/input type pseudos
		for (i in { radio: true, checkbox: true, file: true, password: true, image: true }) {
			Expr.pseudos[i] = createInputPseudo(i);
		}
		for (i in { submit: true, reset: true }) {
			Expr.pseudos[i] = createButtonPseudo(i);
		}

		// Easy API for creating new setFilters
		function setFilters() {}
		setFilters.prototype = Expr.filters = Expr.pseudos;
		Expr.setFilters = new setFilters();

		tokenize = Sizzle.tokenize = function (selector, parseOnly) {
			var matched,
			    match,
			    tokens,
			    type,
			    soFar,
			    groups,
			    preFilters,
			    cached = tokenCache[selector + " "];

			if (cached) {
				return parseOnly ? 0 : cached.slice(0);
			}

			soFar = selector;
			groups = [];
			preFilters = Expr.preFilter;

			while (soFar) {

				// Comma and first run
				if (!matched || (match = rcomma.exec(soFar))) {
					if (match) {
						// Don't consume trailing commas as valid
						soFar = soFar.slice(match[0].length) || soFar;
					}
					groups.push(tokens = []);
				}

				matched = false;

				// Combinators
				if (match = rcombinators.exec(soFar)) {
					matched = match.shift();
					tokens.push({
						value: matched,
						// Cast descendant combinators to space
						type: match[0].replace(rtrim, " ")
					});
					soFar = soFar.slice(matched.length);
				}

				// Filters
				for (type in Expr.filter) {
					if ((match = matchExpr[type].exec(soFar)) && (!preFilters[type] || (match = preFilters[type](match)))) {
						matched = match.shift();
						tokens.push({
							value: matched,
							type: type,
							matches: match
						});
						soFar = soFar.slice(matched.length);
					}
				}

				if (!matched) {
					break;
				}
			}

			// Return the length of the invalid excess
			// if we're just parsing
			// Otherwise, throw an error or return tokens
			return parseOnly ? soFar.length : soFar ? Sizzle.error(selector) :
			// Cache the tokens
			tokenCache(selector, groups).slice(0);
		};

		function toSelector(tokens) {
			var i = 0,
			    len = tokens.length,
			    selector = "";
			for (; i < len; i++) {
				selector += tokens[i].value;
			}
			return selector;
		}

		function addCombinator(matcher, combinator, base) {
			var dir = combinator.dir,
			    checkNonElements = base && dir === "parentNode",
			    doneName = done++;

			return combinator.first ?
			// Check against closest ancestor/preceding element
			function (elem, context, xml) {
				while (elem = elem[dir]) {
					if (elem.nodeType === 1 || checkNonElements) {
						return matcher(elem, context, xml);
					}
				}
			} :

			// Check against all ancestor/preceding elements
			function (elem, context, xml) {
				var oldCache,
				    uniqueCache,
				    outerCache,
				    newCache = [dirruns, doneName];

				// We can't set arbitrary data on XML nodes, so they don't benefit from combinator caching
				if (xml) {
					while (elem = elem[dir]) {
						if (elem.nodeType === 1 || checkNonElements) {
							if (matcher(elem, context, xml)) {
								return true;
							}
						}
					}
				} else {
					while (elem = elem[dir]) {
						if (elem.nodeType === 1 || checkNonElements) {
							outerCache = elem[expando] || (elem[expando] = {});

							// Support: IE <9 only
							// Defend against cloned attroperties (jQuery gh-1709)
							uniqueCache = outerCache[elem.uniqueID] || (outerCache[elem.uniqueID] = {});

							if ((oldCache = uniqueCache[dir]) && oldCache[0] === dirruns && oldCache[1] === doneName) {

								// Assign to newCache so results back-propagate to previous elements
								return newCache[2] = oldCache[2];
							} else {
								// Reuse newcache so results back-propagate to previous elements
								uniqueCache[dir] = newCache;

								// A match means we're done; a fail means we have to keep checking
								if (newCache[2] = matcher(elem, context, xml)) {
									return true;
								}
							}
						}
					}
				}
			};
		}

		function elementMatcher(matchers) {
			return matchers.length > 1 ? function (elem, context, xml) {
				var i = matchers.length;
				while (i--) {
					if (!matchers[i](elem, context, xml)) {
						return false;
					}
				}
				return true;
			} : matchers[0];
		}

		function multipleContexts(selector, contexts, results) {
			var i = 0,
			    len = contexts.length;
			for (; i < len; i++) {
				Sizzle(selector, contexts[i], results);
			}
			return results;
		}

		function condense(unmatched, map, filter, context, xml) {
			var elem,
			    newUnmatched = [],
			    i = 0,
			    len = unmatched.length,
			    mapped = map != null;

			for (; i < len; i++) {
				if (elem = unmatched[i]) {
					if (!filter || filter(elem, context, xml)) {
						newUnmatched.push(elem);
						if (mapped) {
							map.push(i);
						}
					}
				}
			}

			return newUnmatched;
		}

		function setMatcher(preFilter, selector, matcher, postFilter, postFinder, postSelector) {
			if (postFilter && !postFilter[expando]) {
				postFilter = setMatcher(postFilter);
			}
			if (postFinder && !postFinder[expando]) {
				postFinder = setMatcher(postFinder, postSelector);
			}
			return markFunction(function (seed, results, context, xml) {
				var temp,
				    i,
				    elem,
				    preMap = [],
				    postMap = [],
				    preexisting = results.length,


				// Get initial elements from seed or context
				elems = seed || multipleContexts(selector || "*", context.nodeType ? [context] : context, []),


				// Prefilter to get matcher input, preserving a map for seed-results synchronization
				matcherIn = preFilter && (seed || !selector) ? condense(elems, preMap, preFilter, context, xml) : elems,
				    matcherOut = matcher ?
				// If we have a postFinder, or filtered seed, or non-seed postFilter or preexisting results,
				postFinder || (seed ? preFilter : preexisting || postFilter) ?

				// ...intermediate processing is necessary
				[] :

				// ...otherwise use results directly
				results : matcherIn;

				// Find primary matches
				if (matcher) {
					matcher(matcherIn, matcherOut, context, xml);
				}

				// Apply postFilter
				if (postFilter) {
					temp = condense(matcherOut, postMap);
					postFilter(temp, [], context, xml);

					// Un-match failing elements by moving them back to matcherIn
					i = temp.length;
					while (i--) {
						if (elem = temp[i]) {
							matcherOut[postMap[i]] = !(matcherIn[postMap[i]] = elem);
						}
					}
				}

				if (seed) {
					if (postFinder || preFilter) {
						if (postFinder) {
							// Get the final matcherOut by condensing this intermediate into postFinder contexts
							temp = [];
							i = matcherOut.length;
							while (i--) {
								if (elem = matcherOut[i]) {
									// Restore matcherIn since elem is not yet a final match
									temp.push(matcherIn[i] = elem);
								}
							}
							postFinder(null, matcherOut = [], temp, xml);
						}

						// Move matched elements from seed to results to keep them synchronized
						i = matcherOut.length;
						while (i--) {
							if ((elem = matcherOut[i]) && (temp = postFinder ? indexOf(seed, elem) : preMap[i]) > -1) {

								seed[temp] = !(results[temp] = elem);
							}
						}
					}

					// Add elements to results, through postFinder if defined
				} else {
					matcherOut = condense(matcherOut === results ? matcherOut.splice(preexisting, matcherOut.length) : matcherOut);
					if (postFinder) {
						postFinder(null, results, matcherOut, xml);
					} else {
						push.apply(results, matcherOut);
					}
				}
			});
		}

		function matcherFromTokens(tokens) {
			var checkContext,
			    matcher,
			    j,
			    len = tokens.length,
			    leadingRelative = Expr.relative[tokens[0].type],
			    implicitRelative = leadingRelative || Expr.relative[" "],
			    i = leadingRelative ? 1 : 0,


			// The foundational matcher ensures that elements are reachable from top-level context(s)
			matchContext = addCombinator(function (elem) {
				return elem === checkContext;
			}, implicitRelative, true),
			    matchAnyContext = addCombinator(function (elem) {
				return indexOf(checkContext, elem) > -1;
			}, implicitRelative, true),
			    matchers = [function (elem, context, xml) {
				var ret = !leadingRelative && (xml || context !== outermostContext) || ((checkContext = context).nodeType ? matchContext(elem, context, xml) : matchAnyContext(elem, context, xml));
				// Avoid hanging onto element (issue #299)
				checkContext = null;
				return ret;
			}];

			for (; i < len; i++) {
				if (matcher = Expr.relative[tokens[i].type]) {
					matchers = [addCombinator(elementMatcher(matchers), matcher)];
				} else {
					matcher = Expr.filter[tokens[i].type].apply(null, tokens[i].matches);

					// Return special upon seeing a positional matcher
					if (matcher[expando]) {
						// Find the next relative operator (if any) for proper handling
						j = ++i;
						for (; j < len; j++) {
							if (Expr.relative[tokens[j].type]) {
								break;
							}
						}
						return setMatcher(i > 1 && elementMatcher(matchers), i > 1 && toSelector(
						// If the preceding token was a descendant combinator, insert an implicit any-element `*`
						tokens.slice(0, i - 1).concat({ value: tokens[i - 2].type === " " ? "*" : "" })).replace(rtrim, "$1"), matcher, i < j && matcherFromTokens(tokens.slice(i, j)), j < len && matcherFromTokens(tokens = tokens.slice(j)), j < len && toSelector(tokens));
					}
					matchers.push(matcher);
				}
			}

			return elementMatcher(matchers);
		}

		function matcherFromGroupMatchers(elementMatchers, setMatchers) {
			var bySet = setMatchers.length > 0,
			    byElement = elementMatchers.length > 0,
			    superMatcher = function superMatcher(seed, context, xml, results, outermost) {
				var elem,
				    j,
				    matcher,
				    matchedCount = 0,
				    i = "0",
				    unmatched = seed && [],
				    setMatched = [],
				    contextBackup = outermostContext,

				// We must always have either seed elements or outermost context
				elems = seed || byElement && Expr.find["TAG"]("*", outermost),

				// Use integer dirruns iff this is the outermost matcher
				dirrunsUnique = dirruns += contextBackup == null ? 1 : Math.random() || 0.1,
				    len = elems.length;

				if (outermost) {
					outermostContext = context === document || context || outermost;
				}

				// Add elements passing elementMatchers directly to results
				// Support: IE<9, Safari
				// Tolerate NodeList properties (IE: "length"; Safari: <number>) matching elements by id
				for (; i !== len && (elem = elems[i]) != null; i++) {
					if (byElement && elem) {
						j = 0;
						if (!context && elem.ownerDocument !== document) {
							setDocument(elem);
							xml = !documentIsHTML;
						}
						while (matcher = elementMatchers[j++]) {
							if (matcher(elem, context || document, xml)) {
								results.push(elem);
								break;
							}
						}
						if (outermost) {
							dirruns = dirrunsUnique;
						}
					}

					// Track unmatched elements for set filters
					if (bySet) {
						// They will have gone through all possible matchers
						if (elem = !matcher && elem) {
							matchedCount--;
						}

						// Lengthen the array for every element, matched or not
						if (seed) {
							unmatched.push(elem);
						}
					}
				}

				// `i` is now the count of elements visited above, and adding it to `matchedCount`
				// makes the latter nonnegative.
				matchedCount += i;

				// Apply set filters to unmatched elements
				// NOTE: This can be skipped if there are no unmatched elements (i.e., `matchedCount`
				// equals `i`), unless we didn't visit _any_ elements in the above loop because we have
				// no element matchers and no seed.
				// Incrementing an initially-string "0" `i` allows `i` to remain a string only in that
				// case, which will result in a "00" `matchedCount` that differs from `i` but is also
				// numerically zero.
				if (bySet && i !== matchedCount) {
					j = 0;
					while (matcher = setMatchers[j++]) {
						matcher(unmatched, setMatched, context, xml);
					}

					if (seed) {
						// Reintegrate element matches to eliminate the need for sorting
						if (matchedCount > 0) {
							while (i--) {
								if (!(unmatched[i] || setMatched[i])) {
									setMatched[i] = pop.call(results);
								}
							}
						}

						// Discard index placeholder values to get only actual matches
						setMatched = condense(setMatched);
					}

					// Add matches to results
					push.apply(results, setMatched);

					// Seedless set matches succeeding multiple successful matchers stipulate sorting
					if (outermost && !seed && setMatched.length > 0 && matchedCount + setMatchers.length > 1) {

						Sizzle.uniqueSort(results);
					}
				}

				// Override manipulation of globals by nested matchers
				if (outermost) {
					dirruns = dirrunsUnique;
					outermostContext = contextBackup;
				}

				return unmatched;
			};

			return bySet ? markFunction(superMatcher) : superMatcher;
		}

		compile = Sizzle.compile = function (selector, match /* Internal Use Only */) {
			var i,
			    setMatchers = [],
			    elementMatchers = [],
			    cached = compilerCache[selector + " "];

			if (!cached) {
				// Generate a function of recursive functions that can be used to check each element
				if (!match) {
					match = tokenize(selector);
				}
				i = match.length;
				while (i--) {
					cached = matcherFromTokens(match[i]);
					if (cached[expando]) {
						setMatchers.push(cached);
					} else {
						elementMatchers.push(cached);
					}
				}

				// Cache the compiled function
				cached = compilerCache(selector, matcherFromGroupMatchers(elementMatchers, setMatchers));

				// Save selector and tokenization
				cached.selector = selector;
			}
			return cached;
		};

		/**
	  * A low-level selection function that works with Sizzle's compiled
	  *  selector functions
	  * @param {String|Function} selector A selector or a pre-compiled
	  *  selector function built with Sizzle.compile
	  * @param {Element} context
	  * @param {Array} [results]
	  * @param {Array} [seed] A set of elements to match against
	  */
		select = Sizzle.select = function (selector, context, results, seed) {
			var i,
			    tokens,
			    token,
			    type,
			    find,
			    compiled = typeof selector === "function" && selector,
			    match = !seed && tokenize(selector = compiled.selector || selector);

			results = results || [];

			// Try to minimize operations if there is only one selector in the list and no seed
			// (the latter of which guarantees us context)
			if (match.length === 1) {

				// Reduce context if the leading compound selector is an ID
				tokens = match[0] = match[0].slice(0);
				if (tokens.length > 2 && (token = tokens[0]).type === "ID" && support.getById && context.nodeType === 9 && documentIsHTML && Expr.relative[tokens[1].type]) {

					context = (Expr.find["ID"](token.matches[0].replace(runescape, funescape), context) || [])[0];
					if (!context) {
						return results;

						// Precompiled matchers will still verify ancestry, so step up a level
					} else if (compiled) {
						context = context.parentNode;
					}

					selector = selector.slice(tokens.shift().value.length);
				}

				// Fetch a seed set for right-to-left matching
				i = matchExpr["needsContext"].test(selector) ? 0 : tokens.length;
				while (i--) {
					token = tokens[i];

					// Abort if we hit a combinator
					if (Expr.relative[type = token.type]) {
						break;
					}
					if (find = Expr.find[type]) {
						// Search, expanding context for leading sibling combinators
						if (seed = find(token.matches[0].replace(runescape, funescape), rsibling.test(tokens[0].type) && testContext(context.parentNode) || context)) {

							// If seed is empty or no tokens remain, we can return early
							tokens.splice(i, 1);
							selector = seed.length && toSelector(tokens);
							if (!selector) {
								push.apply(results, seed);
								return results;
							}

							break;
						}
					}
				}
			}

			// Compile and execute a filtering function if one is not provided
			// Provide `match` to avoid retokenization if we modified the selector above
			(compiled || compile(selector, match))(seed, context, !documentIsHTML, results, !context || rsibling.test(selector) && testContext(context.parentNode) || context);
			return results;
		};

		// One-time assignments

		// Sort stability
		support.sortStable = expando.split("").sort(sortOrder).join("") === expando;

		// Support: Chrome 14-35+
		// Always assume duplicates if they aren't passed to the comparison function
		support.detectDuplicates = !!hasDuplicate;

		// Initialize against the default document
		setDocument();

		// Support: Webkit<537.32 - Safari 6.0.3/Chrome 25 (fixed in Chrome 27)
		// Detached nodes confoundingly follow *each other*
		support.sortDetached = assert(function (div1) {
			// Should return 1, but returns 4 (following)
			return div1.compareDocumentPosition(document.createElement("div")) & 1;
		});

		// Support: IE<8
		// Prevent attribute/property "interpolation"
		// http://msdn.microsoft.com/en-us/library/ms536429%28VS.85%29.aspx
		if (!assert(function (div) {
			div.innerHTML = "<a href='#'></a>";
			return div.firstChild.getAttribute("href") === "#";
		})) {
			addHandle("type|href|height|width", function (elem, name, isXML) {
				if (!isXML) {
					return elem.getAttribute(name, name.toLowerCase() === "type" ? 1 : 2);
				}
			});
		}

		// Support: IE<9
		// Use defaultValue in place of getAttribute("value")
		if (!support.attributes || !assert(function (div) {
			div.innerHTML = "<input/>";
			div.firstChild.setAttribute("value", "");
			return div.firstChild.getAttribute("value") === "";
		})) {
			addHandle("value", function (elem, name, isXML) {
				if (!isXML && elem.nodeName.toLowerCase() === "input") {
					return elem.defaultValue;
				}
			});
		}

		// Support: IE<9
		// Use getAttributeNode to fetch booleans when getAttribute lies
		if (!assert(function (div) {
			return div.getAttribute("disabled") == null;
		})) {
			addHandle(booleans, function (elem, name, isXML) {
				var val;
				if (!isXML) {
					return elem[name] === true ? name.toLowerCase() : (val = elem.getAttributeNode(name)) && val.specified ? val.value : null;
				}
			});
		}

		// EXPOSE
		if (true) {
			!(__WEBPACK_AMD_DEFINE_RESULT__ = function () {
				return Sizzle;
			}.call(exports, __webpack_require__, exports, module), __WEBPACK_AMD_DEFINE_RESULT__ !== undefined && (module.exports = __WEBPACK_AMD_DEFINE_RESULT__));
			// Sizzle requires that there be a global window in Common-JS like environments
		} else if (typeof module !== "undefined" && module.exports) {
			module.exports = Sizzle;
		} else {
			window.Sizzle = Sizzle;
		}
		// EXPOSE
	})(window);

/***/ }),
/* 26 */
/***/ (function(module, exports, __webpack_require__) {

	var __WEBPACK_AMD_DEFINE_RESULT__;"use strict";

	!(__WEBPACK_AMD_DEFINE_RESULT__ = function () {
		return function (elem) {

			// Support: IE<=11+, Firefox<=30+ (#15098, #14150)
			// IE throws on elements created in popups
			// FF meanwhile throws on frame elements through "defaultView.getComputedStyle"
			var view = elem.ownerDocument.defaultView;

			if (!view || !view.opener) {
				view = window;
			}

			return view.getComputedStyle(elem);
		};
	}.call(exports, __webpack_require__, exports, module), __WEBPACK_AMD_DEFINE_RESULT__ !== undefined && (module.exports = __WEBPACK_AMD_DEFINE_RESULT__));

/***/ }),
/* 27 */
/***/ (function(module, exports, __webpack_require__) {

	var __WEBPACK_AMD_DEFINE_ARRAY__, __WEBPACK_AMD_DEFINE_RESULT__;"use strict";

	!(__WEBPACK_AMD_DEFINE_ARRAY__ = [__webpack_require__(5), __webpack_require__(20), __webpack_require__(17), __webpack_require__(26), __webpack_require__(28), __webpack_require__(23) // Get jQuery.contains
	], __WEBPACK_AMD_DEFINE_RESULT__ = function (jQuery, rnumnonpx, rmargin, getStyles, support) {

		function curCSS(elem, name, computed) {
			var width,
			    minWidth,
			    maxWidth,
			    ret,
			    style = elem.style;

			computed = computed || getStyles(elem);
			ret = computed ? computed.getPropertyValue(name) || computed[name] : undefined;

			// Support: Opera 12.1x only
			// Fall back to style even without computed
			// computed is undefined for elems on document fragments
			if ((ret === "" || ret === undefined) && !jQuery.contains(elem.ownerDocument, elem)) {
				ret = jQuery.style(elem, name);
			}

			// Support: IE9
			// getPropertyValue is only needed for .css('filter') (#12537)
			if (computed) {

				// A tribute to the "awesome hack by Dean Edwards"
				// Android Browser returns percentage for some values,
				// but width seems to be reliably pixels.
				// This is against the CSSOM draft spec:
				// http://dev.w3.org/csswg/cssom/#resolved-values
				if (!support.pixelMarginRight() && rnumnonpx.test(ret) && rmargin.test(name)) {

					// Remember the original values
					width = style.width;
					minWidth = style.minWidth;
					maxWidth = style.maxWidth;

					// Put in the new values to get a computed value out
					style.minWidth = style.maxWidth = style.width = ret;
					ret = computed.width;

					// Revert the changed values
					style.width = width;
					style.minWidth = minWidth;
					style.maxWidth = maxWidth;
				}
			}

			return ret !== undefined ?

			// Support: IE9-11+
			// IE returns zIndex value as an integer.
			ret + "" : ret;
		}

		return curCSS;
	}.apply(exports, __WEBPACK_AMD_DEFINE_ARRAY__), __WEBPACK_AMD_DEFINE_RESULT__ !== undefined && (module.exports = __WEBPACK_AMD_DEFINE_RESULT__));

/***/ }),
/* 28 */
/***/ (function(module, exports, __webpack_require__) {

	var __WEBPACK_AMD_DEFINE_ARRAY__, __WEBPACK_AMD_DEFINE_RESULT__;"use strict";

	!(__WEBPACK_AMD_DEFINE_ARRAY__ = [__webpack_require__(5), __webpack_require__(11), __webpack_require__(29), __webpack_require__(15)], __WEBPACK_AMD_DEFINE_RESULT__ = function (jQuery, document, documentElement, support) {

		(function () {
			var pixelPositionVal,
			    boxSizingReliableVal,
			    pixelMarginRightVal,
			    reliableMarginLeftVal,
			    container = document.createElement("div"),
			    div = document.createElement("div");

			// Finish early in limited (non-browser) environments
			if (!div.style) {
				return;
			}

			// Support: IE9-11+
			// Style of cloned element affects source element cloned (#8908)
			div.style.backgroundClip = "content-box";
			div.cloneNode(true).style.backgroundClip = "";
			support.clearCloneStyle = div.style.backgroundClip === "content-box";

			container.style.cssText = "border:0;width:8px;height:0;top:0;left:-9999px;" + "padding:0;margin-top:1px;position:absolute";
			container.appendChild(div);

			// Executing both pixelPosition & boxSizingReliable tests require only one layout
			// so they're executed at the same time to save the second computation.
			function computeStyleTests() {
				div.style.cssText =

				// Support: Firefox<29, Android 2.3
				// Vendor-prefix box-sizing
				"-webkit-box-sizing:border-box;-moz-box-sizing:border-box;box-sizing:border-box;" + "position:relative;display:block;" + "margin:auto;border:1px;padding:1px;" + "top:1%;width:50%";
				div.innerHTML = "";
				documentElement.appendChild(container);

				var divStyle = window.getComputedStyle(div);
				pixelPositionVal = divStyle.top !== "1%";
				reliableMarginLeftVal = divStyle.marginLeft === "2px";
				boxSizingReliableVal = divStyle.width === "4px";

				// Support: Android 4.0 - 4.3 only
				// Some styles come back with percentage values, even though they shouldn't
				div.style.marginRight = "50%";
				pixelMarginRightVal = divStyle.marginRight === "4px";

				documentElement.removeChild(container);
			}

			jQuery.extend(support, {
				pixelPosition: function pixelPosition() {

					// This test is executed only once but we still do memoizing
					// since we can use the boxSizingReliable pre-computing.
					// No need to check if the test was already performed, though.
					computeStyleTests();
					return pixelPositionVal;
				},
				boxSizingReliable: function boxSizingReliable() {
					if (boxSizingReliableVal == null) {
						computeStyleTests();
					}
					return boxSizingReliableVal;
				},
				pixelMarginRight: function pixelMarginRight() {

					// Support: Android 4.0-4.3
					// We're checking for boxSizingReliableVal here instead of pixelMarginRightVal
					// since that compresses better and they're computed together anyway.
					if (boxSizingReliableVal == null) {
						computeStyleTests();
					}
					return pixelMarginRightVal;
				},
				reliableMarginLeft: function reliableMarginLeft() {

					// Support: IE <=8 only, Android 4.0 - 4.3 only, Firefox <=3 - 37
					if (boxSizingReliableVal == null) {
						computeStyleTests();
					}
					return reliableMarginLeftVal;
				},
				reliableMarginRight: function reliableMarginRight() {

					// Support: Android 2.3
					// Check if div with explicit width and no margin-right incorrectly
					// gets computed margin-right based on width of container. (#3333)
					// WebKit Bug 13343 - getComputedStyle returns wrong value for margin-right
					// This support function is only executed once so no memoizing is needed.
					var ret,
					    marginDiv = div.appendChild(document.createElement("div"));

					// Reset CSS: box-sizing; display; margin; border; padding
					marginDiv.style.cssText = div.style.cssText =

					// Support: Android 2.3
					// Vendor-prefix box-sizing
					"-webkit-box-sizing:content-box;box-sizing:content-box;" + "display:block;margin:0;border:0;padding:0";
					marginDiv.style.marginRight = marginDiv.style.width = "0";
					div.style.width = "1px";
					documentElement.appendChild(container);

					ret = !parseFloat(window.getComputedStyle(marginDiv).marginRight);

					documentElement.removeChild(container);
					div.removeChild(marginDiv);

					return ret;
				}
			});
		})();

		return support;
	}.apply(exports, __WEBPACK_AMD_DEFINE_ARRAY__), __WEBPACK_AMD_DEFINE_RESULT__ !== undefined && (module.exports = __WEBPACK_AMD_DEFINE_RESULT__));

/***/ }),
/* 29 */
/***/ (function(module, exports, __webpack_require__) {

	var __WEBPACK_AMD_DEFINE_ARRAY__, __WEBPACK_AMD_DEFINE_RESULT__;"use strict";

	!(__WEBPACK_AMD_DEFINE_ARRAY__ = [__webpack_require__(11)], __WEBPACK_AMD_DEFINE_RESULT__ = function (document) {
		return document.documentElement;
	}.apply(exports, __WEBPACK_AMD_DEFINE_ARRAY__), __WEBPACK_AMD_DEFINE_RESULT__ !== undefined && (module.exports = __WEBPACK_AMD_DEFINE_RESULT__));

/***/ }),
/* 30 */
/***/ (function(module, exports, __webpack_require__) {

	var __WEBPACK_AMD_DEFINE_ARRAY__, __WEBPACK_AMD_DEFINE_RESULT__;"use strict";

	!(__WEBPACK_AMD_DEFINE_ARRAY__ = [__webpack_require__(5), __webpack_require__(18)], __WEBPACK_AMD_DEFINE_RESULT__ = function (jQuery, rcssNum) {

		function adjustCSS(elem, prop, valueParts, tween) {
			var adjusted,
			    scale = 1,
			    maxIterations = 20,
			    currentValue = tween ? function () {
				return tween.cur();
			} : function () {
				return jQuery.css(elem, prop, "");
			},
			    initial = currentValue(),
			    unit = valueParts && valueParts[3] || (jQuery.cssNumber[prop] ? "" : "px"),


			// Starting value computation is required for potential unit mismatches
			initialInUnit = (jQuery.cssNumber[prop] || unit !== "px" && +initial) && rcssNum.exec(jQuery.css(elem, prop));

			if (initialInUnit && initialInUnit[3] !== unit) {

				// Trust units reported by jQuery.css
				unit = unit || initialInUnit[3];

				// Make sure we update the tween properties later on
				valueParts = valueParts || [];

				// Iteratively approximate from a nonzero starting point
				initialInUnit = +initial || 1;

				do {

					// If previous iteration zeroed out, double until we get *something*.
					// Use string for doubling so we don't accidentally see scale as unchanged below
					scale = scale || ".5";

					// Adjust and apply
					initialInUnit = initialInUnit / scale;
					jQuery.style(elem, prop, initialInUnit + unit);

					// Update scale, tolerating zero or NaN from tween.cur()
					// Break the loop if scale is unchanged or perfect, or if we've just had enough.
				} while (scale !== (scale = currentValue() / initial) && scale !== 1 && --maxIterations);
			}

			if (valueParts) {
				initialInUnit = +initialInUnit || +initial || 0;

				// Apply relative offset (+=/-=) if specified
				adjusted = valueParts[1] ? initialInUnit + (valueParts[1] + 1) * valueParts[2] : +valueParts[2];
				if (tween) {
					tween.unit = unit;
					tween.start = initialInUnit;
					tween.end = adjusted;
				}
			}
			return adjusted;
		}

		return adjustCSS;
	}.apply(exports, __WEBPACK_AMD_DEFINE_ARRAY__), __WEBPACK_AMD_DEFINE_RESULT__ !== undefined && (module.exports = __WEBPACK_AMD_DEFINE_RESULT__));

/***/ }),
/* 31 */
/***/ (function(module, exports, __webpack_require__) {

	var __WEBPACK_AMD_DEFINE_ARRAY__, __WEBPACK_AMD_DEFINE_RESULT__;"use strict";

	!(__WEBPACK_AMD_DEFINE_ARRAY__ = [__webpack_require__(5), __webpack_require__(11), __webpack_require__(32) // appendTo
	], __WEBPACK_AMD_DEFINE_RESULT__ = function (jQuery, document) {

		var iframe,
		    elemdisplay = {

			// Support: Firefox
			// We have to pre-define these values for FF (#10227)
			HTML: "block",
			BODY: "block"
		};

		/**
	  * Retrieve the actual display of a element
	  * @param {String} name nodeName of the element
	  * @param {Object} doc Document object
	  */

		// Called only from within defaultDisplay
		function actualDisplay(name, doc) {
			var elem = jQuery(doc.createElement(name)).appendTo(doc.body),
			    display = jQuery.css(elem[0], "display");

			// We don't have any data stored on the element,
			// so use "detach" method as fast way to get rid of the element
			elem.detach();

			return display;
		}

		/**
	  * Try to determine the default display value of an element
	  * @param {String} nodeName
	  */
		function defaultDisplay(nodeName) {
			var doc = document,
			    display = elemdisplay[nodeName];

			if (!display) {
				display = actualDisplay(nodeName, doc);

				// If the simple way fails, read from inside an iframe
				if (display === "none" || !display) {

					// Use the already-created iframe if possible
					iframe = (iframe || jQuery("<iframe frameborder='0' width='0' height='0'/>")).appendTo(doc.documentElement);

					// Always write a new HTML skeleton so Webkit and Firefox don't choke on reuse
					doc = iframe[0].contentDocument;

					// Support: IE
					doc.write();
					doc.close();

					display = actualDisplay(nodeName, doc);
					iframe.detach();
				}

				// Store the correct default display
				elemdisplay[nodeName] = display;
			}

			return display;
		}

		return defaultDisplay;
	}.apply(exports, __WEBPACK_AMD_DEFINE_ARRAY__), __WEBPACK_AMD_DEFINE_RESULT__ !== undefined && (module.exports = __WEBPACK_AMD_DEFINE_RESULT__));

/***/ }),
/* 32 */
/***/ (function(module, exports, __webpack_require__) {

	var __WEBPACK_AMD_DEFINE_ARRAY__, __WEBPACK_AMD_DEFINE_RESULT__;"use strict";

	!(__WEBPACK_AMD_DEFINE_ARRAY__ = [__webpack_require__(5), __webpack_require__(9), __webpack_require__(10), __webpack_require__(16), __webpack_require__(43), __webpack_require__(34), __webpack_require__(35), __webpack_require__(36), __webpack_require__(37), __webpack_require__(38), __webpack_require__(33), __webpack_require__(44), __webpack_require__(39), __webpack_require__(45), __webpack_require__(42), __webpack_require__(46), __webpack_require__(50), __webpack_require__(23), __webpack_require__(53)], __WEBPACK_AMD_DEFINE_RESULT__ = function (jQuery, concat, push, access, rcheckableType, rtagName, rscriptType, wrapMap, getAll, setGlobalEval, buildFragment, support, dataPriv, dataUser, acceptData) {

		var rxhtmlTag = /<(?!area|br|col|embed|hr|img|input|link|meta|param)(([\w:-]+)[^>]*)\/>/gi,


		// Support: IE 10-11, Edge 10240+
		// In IE/Edge using regex groups here causes severe slowdowns.
		// See https://connect.microsoft.com/IE/feedback/details/1736512/
		rnoInnerhtml = /<script|<style|<link/i,


		// checked="checked" or checked
		rchecked = /checked\s*(?:[^=]|=\s*.checked.)/i,
		    rscriptTypeMasked = /^true\/(.*)/,
		    rcleanScript = /^\s*<!(?:\[CDATA\[|--)|(?:\]\]|--)>\s*$/g;

		// Manipulating tables requires a tbody
		function manipulationTarget(elem, content) {
			return jQuery.nodeName(elem, "table") && jQuery.nodeName(content.nodeType !== 11 ? content : content.firstChild, "tr") ? elem.getElementsByTagName("tbody")[0] || elem.appendChild(elem.ownerDocument.createElement("tbody")) : elem;
		}

		// Replace/restore the type attribute of script elements for safe DOM manipulation
		function disableScript(elem) {
			elem.type = (elem.getAttribute("type") !== null) + "/" + elem.type;
			return elem;
		}
		function restoreScript(elem) {
			var match = rscriptTypeMasked.exec(elem.type);

			if (match) {
				elem.type = match[1];
			} else {
				elem.removeAttribute("type");
			}

			return elem;
		}

		function cloneCopyEvent(src, dest) {
			var i, l, type, pdataOld, pdataCur, udataOld, udataCur, events;

			if (dest.nodeType !== 1) {
				return;
			}

			// 1. Copy private data: events, handlers, etc.
			if (dataPriv.hasData(src)) {
				pdataOld = dataPriv.access(src);
				pdataCur = dataPriv.set(dest, pdataOld);
				events = pdataOld.events;

				if (events) {
					delete pdataCur.handle;
					pdataCur.events = {};

					for (type in events) {
						for (i = 0, l = events[type].length; i < l; i++) {
							jQuery.event.add(dest, type, events[type][i]);
						}
					}
				}
			}

			// 2. Copy user data
			if (dataUser.hasData(src)) {
				udataOld = dataUser.access(src);
				udataCur = jQuery.extend({}, udataOld);

				dataUser.set(dest, udataCur);
			}
		}

		// Fix IE bugs, see support tests
		function fixInput(src, dest) {
			var nodeName = dest.nodeName.toLowerCase();

			// Fails to persist the checked state of a cloned checkbox or radio button.
			if (nodeName === "input" && rcheckableType.test(src.type)) {
				dest.checked = src.checked;

				// Fails to return the selected option to the default selected state when cloning options
			} else if (nodeName === "input" || nodeName === "textarea") {
				dest.defaultValue = src.defaultValue;
			}
		}

		function domManip(collection, args, callback, ignored) {

			// Flatten any nested arrays
			args = concat.apply([], args);

			var fragment,
			    first,
			    scripts,
			    hasScripts,
			    node,
			    doc,
			    i = 0,
			    l = collection.length,
			    iNoClone = l - 1,
			    value = args[0],
			    isFunction = jQuery.isFunction(value);

			// We can't cloneNode fragments that contain checked, in WebKit
			if (isFunction || l > 1 && typeof value === "string" && !support.checkClone && rchecked.test(value)) {
				return collection.each(function (index) {
					var self = collection.eq(index);
					if (isFunction) {
						args[0] = value.call(this, index, self.html());
					}
					domManip(self, args, callback, ignored);
				});
			}

			if (l) {
				fragment = buildFragment(args, collection[0].ownerDocument, false, collection, ignored);
				first = fragment.firstChild;

				if (fragment.childNodes.length === 1) {
					fragment = first;
				}

				// Require either new content or an interest in ignored elements to invoke the callback
				if (first || ignored) {
					scripts = jQuery.map(getAll(fragment, "script"), disableScript);
					hasScripts = scripts.length;

					// Use the original fragment for the last item
					// instead of the first because it can end up
					// being emptied incorrectly in certain situations (#8070).
					for (; i < l; i++) {
						node = fragment;

						if (i !== iNoClone) {
							node = jQuery.clone(node, true, true);

							// Keep references to cloned scripts for later restoration
							if (hasScripts) {

								// Support: Android<4.1, PhantomJS<2
								// push.apply(_, arraylike) throws on ancient WebKit
								jQuery.merge(scripts, getAll(node, "script"));
							}
						}

						callback.call(collection[i], node, i);
					}

					if (hasScripts) {
						doc = scripts[scripts.length - 1].ownerDocument;

						// Reenable scripts
						jQuery.map(scripts, restoreScript);

						// Evaluate executable scripts on first document insertion
						for (i = 0; i < hasScripts; i++) {
							node = scripts[i];
							if (rscriptType.test(node.type || "") && !dataPriv.access(node, "globalEval") && jQuery.contains(doc, node)) {

								if (node.src) {

									// Optional AJAX dependency, but won't run scripts if not present
									if (jQuery._evalUrl) {
										jQuery._evalUrl(node.src);
									}
								} else {
									jQuery.globalEval(node.textContent.replace(rcleanScript, ""));
								}
							}
						}
					}
				}
			}

			return collection;
		}

		function _remove(elem, selector, keepData) {
			var node,
			    nodes = selector ? jQuery.filter(selector, elem) : elem,
			    i = 0;

			for (; (node = nodes[i]) != null; i++) {
				if (!keepData && node.nodeType === 1) {
					jQuery.cleanData(getAll(node));
				}

				if (node.parentNode) {
					if (keepData && jQuery.contains(node.ownerDocument, node)) {
						setGlobalEval(getAll(node, "script"));
					}
					node.parentNode.removeChild(node);
				}
			}

			return elem;
		}

		jQuery.extend({
			htmlPrefilter: function htmlPrefilter(html) {
				return html.replace(rxhtmlTag, "<$1></$2>");
			},

			clone: function clone(elem, dataAndEvents, deepDataAndEvents) {
				var i,
				    l,
				    srcElements,
				    destElements,
				    clone = elem.cloneNode(true),
				    inPage = jQuery.contains(elem.ownerDocument, elem);

				// Fix IE cloning issues
				if (!support.noCloneChecked && (elem.nodeType === 1 || elem.nodeType === 11) && !jQuery.isXMLDoc(elem)) {

					// We eschew Sizzle here for performance reasons: http://jsperf.com/getall-vs-sizzle/2
					destElements = getAll(clone);
					srcElements = getAll(elem);

					for (i = 0, l = srcElements.length; i < l; i++) {
						fixInput(srcElements[i], destElements[i]);
					}
				}

				// Copy the events from the original to the clone
				if (dataAndEvents) {
					if (deepDataAndEvents) {
						srcElements = srcElements || getAll(elem);
						destElements = destElements || getAll(clone);

						for (i = 0, l = srcElements.length; i < l; i++) {
							cloneCopyEvent(srcElements[i], destElements[i]);
						}
					} else {
						cloneCopyEvent(elem, clone);
					}
				}

				// Preserve script evaluation history
				destElements = getAll(clone, "script");
				if (destElements.length > 0) {
					setGlobalEval(destElements, !inPage && getAll(elem, "script"));
				}

				// Return the cloned set
				return clone;
			},

			cleanData: function cleanData(elems) {
				var data,
				    elem,
				    type,
				    special = jQuery.event.special,
				    i = 0;

				for (; (elem = elems[i]) !== undefined; i++) {
					if (acceptData(elem)) {
						if (data = elem[dataPriv.expando]) {
							if (data.events) {
								for (type in data.events) {
									if (special[type]) {
										jQuery.event.remove(elem, type);

										// This is a shortcut to avoid jQuery.event.remove's overhead
									} else {
										jQuery.removeEvent(elem, type, data.handle);
									}
								}
							}

							// Support: Chrome <= 35-45+
							// Assign undefined instead of using delete, see Data#remove
							elem[dataPriv.expando] = undefined;
						}
						if (elem[dataUser.expando]) {

							// Support: Chrome <= 35-45+
							// Assign undefined instead of using delete, see Data#remove
							elem[dataUser.expando] = undefined;
						}
					}
				}
			}
		});

		jQuery.fn.extend({

			// Keep domManip exposed until 3.0 (gh-2225)
			domManip: domManip,

			detach: function detach(selector) {
				return _remove(this, selector, true);
			},

			remove: function remove(selector) {
				return _remove(this, selector);
			},

			text: function text(value) {
				return access(this, function (value) {
					return value === undefined ? jQuery.text(this) : this.empty().each(function () {
						if (this.nodeType === 1 || this.nodeType === 11 || this.nodeType === 9) {
							this.textContent = value;
						}
					});
				}, null, value, arguments.length);
			},

			append: function append() {
				return domManip(this, arguments, function (elem) {
					if (this.nodeType === 1 || this.nodeType === 11 || this.nodeType === 9) {
						var target = manipulationTarget(this, elem);
						target.appendChild(elem);
					}
				});
			},

			prepend: function prepend() {
				return domManip(this, arguments, function (elem) {
					if (this.nodeType === 1 || this.nodeType === 11 || this.nodeType === 9) {
						var target = manipulationTarget(this, elem);
						target.insertBefore(elem, target.firstChild);
					}
				});
			},

			before: function before() {
				return domManip(this, arguments, function (elem) {
					if (this.parentNode) {
						this.parentNode.insertBefore(elem, this);
					}
				});
			},

			after: function after() {
				return domManip(this, arguments, function (elem) {
					if (this.parentNode) {
						this.parentNode.insertBefore(elem, this.nextSibling);
					}
				});
			},

			empty: function empty() {
				var elem,
				    i = 0;

				for (; (elem = this[i]) != null; i++) {
					if (elem.nodeType === 1) {

						// Prevent memory leaks
						jQuery.cleanData(getAll(elem, false));

						// Remove any remaining nodes
						elem.textContent = "";
					}
				}

				return this;
			},

			clone: function clone(dataAndEvents, deepDataAndEvents) {
				dataAndEvents = dataAndEvents == null ? false : dataAndEvents;
				deepDataAndEvents = deepDataAndEvents == null ? dataAndEvents : deepDataAndEvents;

				return this.map(function () {
					return jQuery.clone(this, dataAndEvents, deepDataAndEvents);
				});
			},

			html: function html(value) {
				return access(this, function (value) {
					var elem = this[0] || {},
					    i = 0,
					    l = this.length;

					if (value === undefined && elem.nodeType === 1) {
						return elem.innerHTML;
					}

					// See if we can take a shortcut and just use innerHTML
					if (typeof value === "string" && !rnoInnerhtml.test(value) && !wrapMap[(rtagName.exec(value) || ["", ""])[1].toLowerCase()]) {

						value = jQuery.htmlPrefilter(value);

						try {
							for (; i < l; i++) {
								elem = this[i] || {};

								// Remove element nodes and prevent memory leaks
								if (elem.nodeType === 1) {
									jQuery.cleanData(getAll(elem, false));
									elem.innerHTML = value;
								}
							}

							elem = 0;

							// If using innerHTML throws an exception, use the fallback method
						} catch (e) {}
					}

					if (elem) {
						this.empty().append(value);
					}
				}, null, value, arguments.length);
			},

			replaceWith: function replaceWith() {
				var ignored = [];

				// Make the changes, replacing each non-ignored context element with the new content
				return domManip(this, arguments, function (elem) {
					var parent = this.parentNode;

					if (jQuery.inArray(this, ignored) < 0) {
						jQuery.cleanData(getAll(this));
						if (parent) {
							parent.replaceChild(elem, this);
						}
					}

					// Force callback invocation
				}, ignored);
			}
		});

		jQuery.each({
			appendTo: "append",
			prependTo: "prepend",
			insertBefore: "before",
			insertAfter: "after",
			replaceAll: "replaceWith"
		}, function (name, original) {
			jQuery.fn[name] = function (selector) {
				var elems,
				    ret = [],
				    insert = jQuery(selector),
				    last = insert.length - 1,
				    i = 0;

				for (; i <= last; i++) {
					elems = i === last ? this : this.clone(true);
					jQuery(insert[i])[original](elems);

					// Support: QtWebKit
					// .get() because push.apply(_, arraylike) throws
					push.apply(ret, elems.get());
				}

				return this.pushStack(ret);
			};
		});

		return jQuery;
	}.apply(exports, __WEBPACK_AMD_DEFINE_ARRAY__), __WEBPACK_AMD_DEFINE_RESULT__ !== undefined && (module.exports = __WEBPACK_AMD_DEFINE_RESULT__));

/***/ }),
/* 33 */
/***/ (function(module, exports, __webpack_require__) {

	var __WEBPACK_AMD_DEFINE_ARRAY__, __WEBPACK_AMD_DEFINE_RESULT__;"use strict";

	!(__WEBPACK_AMD_DEFINE_ARRAY__ = [__webpack_require__(5), __webpack_require__(34), __webpack_require__(35), __webpack_require__(36), __webpack_require__(37), __webpack_require__(38)], __WEBPACK_AMD_DEFINE_RESULT__ = function (jQuery, rtagName, rscriptType, wrapMap, getAll, setGlobalEval) {

		var rhtml = /<|&#?\w+;/;

		function buildFragment(elems, context, scripts, selection, ignored) {
			var elem,
			    tmp,
			    tag,
			    wrap,
			    contains,
			    j,
			    fragment = context.createDocumentFragment(),
			    nodes = [],
			    i = 0,
			    l = elems.length;

			for (; i < l; i++) {
				elem = elems[i];

				if (elem || elem === 0) {

					// Add nodes directly
					if (jQuery.type(elem) === "object") {

						// Support: Android<4.1, PhantomJS<2
						// push.apply(_, arraylike) throws on ancient WebKit
						jQuery.merge(nodes, elem.nodeType ? [elem] : elem);

						// Convert non-html into a text node
					} else if (!rhtml.test(elem)) {
						nodes.push(context.createTextNode(elem));

						// Convert html into DOM nodes
					} else {
						tmp = tmp || fragment.appendChild(context.createElement("div"));

						// Deserialize a standard representation
						tag = (rtagName.exec(elem) || ["", ""])[1].toLowerCase();
						wrap = wrapMap[tag] || wrapMap._default;
						tmp.innerHTML = wrap[1] + jQuery.htmlPrefilter(elem) + wrap[2];

						// Descend through wrappers to the right content
						j = wrap[0];
						while (j--) {
							tmp = tmp.lastChild;
						}

						// Support: Android<4.1, PhantomJS<2
						// push.apply(_, arraylike) throws on ancient WebKit
						jQuery.merge(nodes, tmp.childNodes);

						// Remember the top-level container
						tmp = fragment.firstChild;

						// Ensure the created nodes are orphaned (#12392)
						tmp.textContent = "";
					}
				}
			}

			// Remove wrapper from fragment
			fragment.textContent = "";

			i = 0;
			while (elem = nodes[i++]) {

				// Skip elements already in the context collection (trac-4087)
				if (selection && jQuery.inArray(elem, selection) > -1) {
					if (ignored) {
						ignored.push(elem);
					}
					continue;
				}

				contains = jQuery.contains(elem.ownerDocument, elem);

				// Append to fragment
				tmp = getAll(fragment.appendChild(elem), "script");

				// Preserve script evaluation history
				if (contains) {
					setGlobalEval(tmp);
				}

				// Capture executables
				if (scripts) {
					j = 0;
					while (elem = tmp[j++]) {
						if (rscriptType.test(elem.type || "")) {
							scripts.push(elem);
						}
					}
				}
			}

			return fragment;
		}

		return buildFragment;
	}.apply(exports, __WEBPACK_AMD_DEFINE_ARRAY__), __WEBPACK_AMD_DEFINE_RESULT__ !== undefined && (module.exports = __WEBPACK_AMD_DEFINE_RESULT__));

/***/ }),
/* 34 */
/***/ (function(module, exports, __webpack_require__) {

	var __WEBPACK_AMD_DEFINE_RESULT__;"use strict";

	!(__WEBPACK_AMD_DEFINE_RESULT__ = function () {
		return (/<([\w:-]+)/
		);
	}.call(exports, __webpack_require__, exports, module), __WEBPACK_AMD_DEFINE_RESULT__ !== undefined && (module.exports = __WEBPACK_AMD_DEFINE_RESULT__));

/***/ }),
/* 35 */
/***/ (function(module, exports, __webpack_require__) {

	var __WEBPACK_AMD_DEFINE_RESULT__;"use strict";

	!(__WEBPACK_AMD_DEFINE_RESULT__ = function () {
		return (/^$|\/(?:java|ecma)script/i
		);
	}.call(exports, __webpack_require__, exports, module), __WEBPACK_AMD_DEFINE_RESULT__ !== undefined && (module.exports = __WEBPACK_AMD_DEFINE_RESULT__));

/***/ }),
/* 36 */
/***/ (function(module, exports, __webpack_require__) {

	var __WEBPACK_AMD_DEFINE_RESULT__;"use strict";

	!(__WEBPACK_AMD_DEFINE_RESULT__ = function () {

		// We have to close these tags to support XHTML (#13200)
		var wrapMap = {

			// Support: IE9
			option: [1, "<select multiple='multiple'>", "</select>"],

			// XHTML parsers do not magically insert elements in the
			// same way that tag soup parsers do. So we cannot shorten
			// this by omitting <tbody> or other required elements.
			thead: [1, "<table>", "</table>"],
			col: [2, "<table><colgroup>", "</colgroup></table>"],
			tr: [2, "<table><tbody>", "</tbody></table>"],
			td: [3, "<table><tbody><tr>", "</tr></tbody></table>"],

			_default: [0, "", ""]
		};

		// Support: IE9
		wrapMap.optgroup = wrapMap.option;

		wrapMap.tbody = wrapMap.tfoot = wrapMap.colgroup = wrapMap.caption = wrapMap.thead;
		wrapMap.th = wrapMap.td;

		return wrapMap;
	}.call(exports, __webpack_require__, exports, module), __WEBPACK_AMD_DEFINE_RESULT__ !== undefined && (module.exports = __WEBPACK_AMD_DEFINE_RESULT__));

/***/ }),
/* 37 */
/***/ (function(module, exports, __webpack_require__) {

	var __WEBPACK_AMD_DEFINE_ARRAY__, __WEBPACK_AMD_DEFINE_RESULT__;"use strict";

	!(__WEBPACK_AMD_DEFINE_ARRAY__ = [__webpack_require__(5)], __WEBPACK_AMD_DEFINE_RESULT__ = function (jQuery) {

		function getAll(context, tag) {

			// Support: IE9-11+
			// Use typeof to avoid zero-argument method invocation on host objects (#15151)
			var ret = typeof context.getElementsByTagName !== "undefined" ? context.getElementsByTagName(tag || "*") : typeof context.querySelectorAll !== "undefined" ? context.querySelectorAll(tag || "*") : [];

			return tag === undefined || tag && jQuery.nodeName(context, tag) ? jQuery.merge([context], ret) : ret;
		}

		return getAll;
	}.apply(exports, __WEBPACK_AMD_DEFINE_ARRAY__), __WEBPACK_AMD_DEFINE_RESULT__ !== undefined && (module.exports = __WEBPACK_AMD_DEFINE_RESULT__));

/***/ }),
/* 38 */
/***/ (function(module, exports, __webpack_require__) {

	var __WEBPACK_AMD_DEFINE_ARRAY__, __WEBPACK_AMD_DEFINE_RESULT__;"use strict";

	!(__WEBPACK_AMD_DEFINE_ARRAY__ = [__webpack_require__(39)], __WEBPACK_AMD_DEFINE_RESULT__ = function (dataPriv) {

		// Mark scripts as having already been evaluated
		function setGlobalEval(elems, refElements) {
			var i = 0,
			    l = elems.length;

			for (; i < l; i++) {
				dataPriv.set(elems[i], "globalEval", !refElements || dataPriv.get(refElements[i], "globalEval"));
			}
		}

		return setGlobalEval;
	}.apply(exports, __WEBPACK_AMD_DEFINE_ARRAY__), __WEBPACK_AMD_DEFINE_RESULT__ !== undefined && (module.exports = __WEBPACK_AMD_DEFINE_RESULT__));

/***/ }),
/* 39 */
/***/ (function(module, exports, __webpack_require__) {

	var __WEBPACK_AMD_DEFINE_ARRAY__, __WEBPACK_AMD_DEFINE_RESULT__;"use strict";

	!(__WEBPACK_AMD_DEFINE_ARRAY__ = [__webpack_require__(40)], __WEBPACK_AMD_DEFINE_RESULT__ = function (Data) {
		return new Data();
	}.apply(exports, __WEBPACK_AMD_DEFINE_ARRAY__), __WEBPACK_AMD_DEFINE_RESULT__ !== undefined && (module.exports = __WEBPACK_AMD_DEFINE_RESULT__));

/***/ }),
/* 40 */
/***/ (function(module, exports, __webpack_require__) {

	var __WEBPACK_AMD_DEFINE_ARRAY__, __WEBPACK_AMD_DEFINE_RESULT__;"use strict";

	!(__WEBPACK_AMD_DEFINE_ARRAY__ = [__webpack_require__(5), __webpack_require__(41), __webpack_require__(42)], __WEBPACK_AMD_DEFINE_RESULT__ = function (jQuery, rnotwhite, acceptData) {

		function Data() {
			this.expando = jQuery.expando + Data.uid++;
		}

		Data.uid = 1;

		Data.prototype = {

			register: function register(owner, initial) {
				var value = initial || {};

				// If it is a node unlikely to be stringify-ed or looped over
				// use plain assignment
				if (owner.nodeType) {
					owner[this.expando] = value;

					// Otherwise secure it in a non-enumerable, non-writable property
					// configurability must be true to allow the property to be
					// deleted with the delete operator
				} else {
					Object.defineProperty(owner, this.expando, {
						value: value,
						writable: true,
						configurable: true
					});
				}
				return owner[this.expando];
			},
			cache: function cache(owner) {

				// We can accept data for non-element nodes in modern browsers,
				// but we should not, see #8335.
				// Always return an empty object.
				if (!acceptData(owner)) {
					return {};
				}

				// Check if the owner object already has a cache
				var value = owner[this.expando];

				// If not, create one
				if (!value) {
					value = {};

					// We can accept data for non-element nodes in modern browsers,
					// but we should not, see #8335.
					// Always return an empty object.
					if (acceptData(owner)) {

						// If it is a node unlikely to be stringify-ed or looped over
						// use plain assignment
						if (owner.nodeType) {
							owner[this.expando] = value;

							// Otherwise secure it in a non-enumerable property
							// configurable must be true to allow the property to be
							// deleted when data is removed
						} else {
							Object.defineProperty(owner, this.expando, {
								value: value,
								configurable: true
							});
						}
					}
				}

				return value;
			},
			set: function set(owner, data, value) {
				var prop,
				    cache = this.cache(owner);

				// Handle: [ owner, key, value ] args
				if (typeof data === "string") {
					cache[data] = value;

					// Handle: [ owner, { properties } ] args
				} else {

					// Copy the properties one-by-one to the cache object
					for (prop in data) {
						cache[prop] = data[prop];
					}
				}
				return cache;
			},
			get: function get(owner, key) {
				return key === undefined ? this.cache(owner) : owner[this.expando] && owner[this.expando][key];
			},
			access: function access(owner, key, value) {
				var stored;

				// In cases where either:
				//
				//   1. No key was specified
				//   2. A string key was specified, but no value provided
				//
				// Take the "read" path and allow the get method to determine
				// which value to return, respectively either:
				//
				//   1. The entire cache object
				//   2. The data stored at the key
				//
				if (key === undefined || key && typeof key === "string" && value === undefined) {

					stored = this.get(owner, key);

					return stored !== undefined ? stored : this.get(owner, jQuery.camelCase(key));
				}

				// When the key is not a string, or both a key and value
				// are specified, set or extend (existing objects) with either:
				//
				//   1. An object of properties
				//   2. A key and value
				//
				this.set(owner, key, value);

				// Since the "set" path can have two possible entry points
				// return the expected data based on which path was taken[*]
				return value !== undefined ? value : key;
			},
			remove: function remove(owner, key) {
				var i,
				    name,
				    camel,
				    cache = owner[this.expando];

				if (cache === undefined) {
					return;
				}

				if (key === undefined) {
					this.register(owner);
				} else {

					// Support array or space separated string of keys
					if (jQuery.isArray(key)) {

						// If "name" is an array of keys...
						// When data is initially created, via ("key", "val") signature,
						// keys will be converted to camelCase.
						// Since there is no way to tell _how_ a key was added, remove
						// both plain key and camelCase key. #12786
						// This will only penalize the array argument path.
						name = key.concat(key.map(jQuery.camelCase));
					} else {
						camel = jQuery.camelCase(key);

						// Try the string as a key before any manipulation
						if (key in cache) {
							name = [key, camel];
						} else {

							// If a key with the spaces exists, use it.
							// Otherwise, create an array by matching non-whitespace
							name = camel;
							name = name in cache ? [name] : name.match(rnotwhite) || [];
						}
					}

					i = name.length;

					while (i--) {
						delete cache[name[i]];
					}
				}

				// Remove the expando if there's no more data
				if (key === undefined || jQuery.isEmptyObject(cache)) {

					// Support: Chrome <= 35-45+
					// Webkit & Blink performance suffers when deleting properties
					// from DOM nodes, so set to undefined instead
					// https://code.google.com/p/chromium/issues/detail?id=378607
					if (owner.nodeType) {
						owner[this.expando] = undefined;
					} else {
						delete owner[this.expando];
					}
				}
			},
			hasData: function hasData(owner) {
				var cache = owner[this.expando];
				return cache !== undefined && !jQuery.isEmptyObject(cache);
			}
		};

		return Data;
	}.apply(exports, __WEBPACK_AMD_DEFINE_ARRAY__), __WEBPACK_AMD_DEFINE_RESULT__ !== undefined && (module.exports = __WEBPACK_AMD_DEFINE_RESULT__));

/***/ }),
/* 41 */
/***/ (function(module, exports, __webpack_require__) {

	var __WEBPACK_AMD_DEFINE_RESULT__;"use strict";

	!(__WEBPACK_AMD_DEFINE_RESULT__ = function () {
		return (/\S+/g
		);
	}.call(exports, __webpack_require__, exports, module), __WEBPACK_AMD_DEFINE_RESULT__ !== undefined && (module.exports = __WEBPACK_AMD_DEFINE_RESULT__));

/***/ }),
/* 42 */
/***/ (function(module, exports, __webpack_require__) {

	var __WEBPACK_AMD_DEFINE_RESULT__;"use strict";

	!(__WEBPACK_AMD_DEFINE_RESULT__ = function () {

		/**
	  * Determines whether an object can have data
	  */
		return function (owner) {

			// Accepts only:
			//  - Node
			//    - Node.ELEMENT_NODE
			//    - Node.DOCUMENT_NODE
			//  - Object
			//    - Any
			/* jshint -W018 */
			return owner.nodeType === 1 || owner.nodeType === 9 || !+owner.nodeType;
		};
	}.call(exports, __webpack_require__, exports, module), __WEBPACK_AMD_DEFINE_RESULT__ !== undefined && (module.exports = __WEBPACK_AMD_DEFINE_RESULT__));

/***/ }),
/* 43 */
/***/ (function(module, exports, __webpack_require__) {

	var __WEBPACK_AMD_DEFINE_RESULT__;"use strict";

	!(__WEBPACK_AMD_DEFINE_RESULT__ = function () {
		return (/^(?:checkbox|radio)$/i
		);
	}.call(exports, __webpack_require__, exports, module), __WEBPACK_AMD_DEFINE_RESULT__ !== undefined && (module.exports = __WEBPACK_AMD_DEFINE_RESULT__));

/***/ }),
/* 44 */
/***/ (function(module, exports, __webpack_require__) {

	var __WEBPACK_AMD_DEFINE_ARRAY__, __WEBPACK_AMD_DEFINE_RESULT__;"use strict";

	!(__WEBPACK_AMD_DEFINE_ARRAY__ = [__webpack_require__(11), __webpack_require__(15)], __WEBPACK_AMD_DEFINE_RESULT__ = function (document, support) {

		(function () {
			var fragment = document.createDocumentFragment(),
			    div = fragment.appendChild(document.createElement("div")),
			    input = document.createElement("input");

			// Support: Android 4.0-4.3, Safari<=5.1
			// Check state lost if the name is set (#11217)
			// Support: Windows Web Apps (WWA)
			// `name` and `type` must use .setAttribute for WWA (#14901)
			input.setAttribute("type", "radio");
			input.setAttribute("checked", "checked");
			input.setAttribute("name", "t");

			div.appendChild(input);

			// Support: Safari<=5.1, Android<4.2
			// Older WebKit doesn't clone checked state correctly in fragments
			support.checkClone = div.cloneNode(true).cloneNode(true).lastChild.checked;

			// Support: IE<=11+
			// Make sure textarea (and checkbox) defaultValue is properly cloned
			div.innerHTML = "<textarea>x</textarea>";
			support.noCloneChecked = !!div.cloneNode(true).lastChild.defaultValue;
		})();

		return support;
	}.apply(exports, __WEBPACK_AMD_DEFINE_ARRAY__), __WEBPACK_AMD_DEFINE_RESULT__ !== undefined && (module.exports = __WEBPACK_AMD_DEFINE_RESULT__));

/***/ }),
/* 45 */
/***/ (function(module, exports, __webpack_require__) {

	var __WEBPACK_AMD_DEFINE_ARRAY__, __WEBPACK_AMD_DEFINE_RESULT__;"use strict";

	!(__WEBPACK_AMD_DEFINE_ARRAY__ = [__webpack_require__(40)], __WEBPACK_AMD_DEFINE_RESULT__ = function (Data) {
		return new Data();
	}.apply(exports, __WEBPACK_AMD_DEFINE_ARRAY__), __WEBPACK_AMD_DEFINE_RESULT__ !== undefined && (module.exports = __WEBPACK_AMD_DEFINE_RESULT__));

/***/ }),
/* 46 */
/***/ (function(module, exports, __webpack_require__) {

	var __WEBPACK_AMD_DEFINE_ARRAY__, __WEBPACK_AMD_DEFINE_RESULT__;"use strict";

	// Initialize a jQuery object
	!(__WEBPACK_AMD_DEFINE_ARRAY__ = [__webpack_require__(5), __webpack_require__(11), __webpack_require__(47), __webpack_require__(48)], __WEBPACK_AMD_DEFINE_RESULT__ = function (jQuery, document, rsingleTag) {

		// A central reference to the root jQuery(document)
		var rootjQuery,


		// A simple way to check for HTML strings
		// Prioritize #id over <tag> to avoid XSS via location.hash (#9521)
		// Strict HTML recognition (#11290: must start with <)
		rquickExpr = /^(?:\s*(<[\w\W]+>)[^>]*|#([\w-]*))$/,
		    init = jQuery.fn.init = function (selector, context, root) {
			var match, elem;

			// HANDLE: $(""), $(null), $(undefined), $(false)
			if (!selector) {
				return this;
			}

			// Method init() accepts an alternate rootjQuery
			// so migrate can support jQuery.sub (gh-2101)
			root = root || rootjQuery;

			// Handle HTML strings
			if (typeof selector === "string") {
				if (selector[0] === "<" && selector[selector.length - 1] === ">" && selector.length >= 3) {

					// Assume that strings that start and end with <> are HTML and skip the regex check
					match = [null, selector, null];
				} else {
					match = rquickExpr.exec(selector);
				}

				// Match html or make sure no context is specified for #id
				if (match && (match[1] || !context)) {

					// HANDLE: $(html) -> $(array)
					if (match[1]) {
						context = context instanceof jQuery ? context[0] : context;

						// Option to run scripts is true for back-compat
						// Intentionally let the error be thrown if parseHTML is not present
						jQuery.merge(this, jQuery.parseHTML(match[1], context && context.nodeType ? context.ownerDocument || context : document, true));

						// HANDLE: $(html, props)
						if (rsingleTag.test(match[1]) && jQuery.isPlainObject(context)) {
							for (match in context) {

								// Properties of context are called as methods if possible
								if (jQuery.isFunction(this[match])) {
									this[match](context[match]);

									// ...and otherwise set as attributes
								} else {
									this.attr(match, context[match]);
								}
							}
						}

						return this;

						// HANDLE: $(#id)
					} else {
						elem = document.getElementById(match[2]);

						// Support: Blackberry 4.6
						// gEBID returns nodes no longer in the document (#6963)
						if (elem && elem.parentNode) {

							// Inject the element directly into the jQuery object
							this.length = 1;
							this[0] = elem;
						}

						this.context = document;
						this.selector = selector;
						return this;
					}

					// HANDLE: $(expr, $(...))
				} else if (!context || context.jquery) {
					return (context || root).find(selector);

					// HANDLE: $(expr, context)
					// (which is just equivalent to: $(context).find(expr)
				} else {
					return this.constructor(context).find(selector);
				}

				// HANDLE: $(DOMElement)
			} else if (selector.nodeType) {
				this.context = this[0] = selector;
				this.length = 1;
				return this;

				// HANDLE: $(function)
				// Shortcut for document ready
			} else if (jQuery.isFunction(selector)) {
				return root.ready !== undefined ? root.ready(selector) :

				// Execute immediately if ready is not present
				selector(jQuery);
			}

			if (selector.selector !== undefined) {
				this.selector = selector.selector;
				this.context = selector.context;
			}

			return jQuery.makeArray(selector, this);
		};

		// Give the init function the jQuery prototype for later instantiation
		init.prototype = jQuery.fn;

		// Initialize central reference
		rootjQuery = jQuery(document);

		return init;
	}.apply(exports, __WEBPACK_AMD_DEFINE_ARRAY__), __WEBPACK_AMD_DEFINE_RESULT__ !== undefined && (module.exports = __WEBPACK_AMD_DEFINE_RESULT__));

/***/ }),
/* 47 */
/***/ (function(module, exports, __webpack_require__) {

	var __WEBPACK_AMD_DEFINE_RESULT__;"use strict";

	!(__WEBPACK_AMD_DEFINE_RESULT__ = function () {

		// Match a standalone tag
		return (/^<([\w-]+)\s*\/?>(?:<\/\1>|)$/
		);
	}.call(exports, __webpack_require__, exports, module), __WEBPACK_AMD_DEFINE_RESULT__ !== undefined && (module.exports = __WEBPACK_AMD_DEFINE_RESULT__));

/***/ }),
/* 48 */
/***/ (function(module, exports, __webpack_require__) {

	var __WEBPACK_AMD_DEFINE_ARRAY__, __WEBPACK_AMD_DEFINE_RESULT__;"use strict";

	!(__WEBPACK_AMD_DEFINE_ARRAY__ = [__webpack_require__(5), __webpack_require__(6), __webpack_require__(49), __webpack_require__(23)], __WEBPACK_AMD_DEFINE_RESULT__ = function (jQuery, indexOf, rneedsContext) {

		var risSimple = /^.[^:#\[\.,]*$/;

		// Implement the identical functionality for filter and not
		function winnow(elements, qualifier, not) {
			if (jQuery.isFunction(qualifier)) {
				return jQuery.grep(elements, function (elem, i) {
					/* jshint -W018 */
					return !!qualifier.call(elem, i, elem) !== not;
				});
			}

			if (qualifier.nodeType) {
				return jQuery.grep(elements, function (elem) {
					return elem === qualifier !== not;
				});
			}

			if (typeof qualifier === "string") {
				if (risSimple.test(qualifier)) {
					return jQuery.filter(qualifier, elements, not);
				}

				qualifier = jQuery.filter(qualifier, elements);
			}

			return jQuery.grep(elements, function (elem) {
				return indexOf.call(qualifier, elem) > -1 !== not;
			});
		}

		jQuery.filter = function (expr, elems, not) {
			var elem = elems[0];

			if (not) {
				expr = ":not(" + expr + ")";
			}

			return elems.length === 1 && elem.nodeType === 1 ? jQuery.find.matchesSelector(elem, expr) ? [elem] : [] : jQuery.find.matches(expr, jQuery.grep(elems, function (elem) {
				return elem.nodeType === 1;
			}));
		};

		jQuery.fn.extend({
			find: function find(selector) {
				var i,
				    len = this.length,
				    ret = [],
				    self = this;

				if (typeof selector !== "string") {
					return this.pushStack(jQuery(selector).filter(function () {
						for (i = 0; i < len; i++) {
							if (jQuery.contains(self[i], this)) {
								return true;
							}
						}
					}));
				}

				for (i = 0; i < len; i++) {
					jQuery.find(selector, self[i], ret);
				}

				// Needed because $( selector, context ) becomes $( context ).find( selector )
				ret = this.pushStack(len > 1 ? jQuery.unique(ret) : ret);
				ret.selector = this.selector ? this.selector + " " + selector : selector;
				return ret;
			},
			filter: function filter(selector) {
				return this.pushStack(winnow(this, selector || [], false));
			},
			not: function not(selector) {
				return this.pushStack(winnow(this, selector || [], true));
			},
			is: function is(selector) {
				return !!winnow(this,

				// If this is a positional/relative selector, check membership in the returned set
				// so $("p:first").is("p:last") won't return true for a doc with two "p".
				typeof selector === "string" && rneedsContext.test(selector) ? jQuery(selector) : selector || [], false).length;
			}
		});
	}.apply(exports, __WEBPACK_AMD_DEFINE_ARRAY__), __WEBPACK_AMD_DEFINE_RESULT__ !== undefined && (module.exports = __WEBPACK_AMD_DEFINE_RESULT__));

/***/ }),
/* 49 */
/***/ (function(module, exports, __webpack_require__) {

	var __WEBPACK_AMD_DEFINE_ARRAY__, __WEBPACK_AMD_DEFINE_RESULT__;"use strict";

	!(__WEBPACK_AMD_DEFINE_ARRAY__ = [__webpack_require__(5), __webpack_require__(23)], __WEBPACK_AMD_DEFINE_RESULT__ = function (jQuery) {
		return jQuery.expr.match.needsContext;
	}.apply(exports, __WEBPACK_AMD_DEFINE_ARRAY__), __WEBPACK_AMD_DEFINE_RESULT__ !== undefined && (module.exports = __WEBPACK_AMD_DEFINE_RESULT__));

/***/ }),
/* 50 */
/***/ (function(module, exports, __webpack_require__) {

	var __WEBPACK_AMD_DEFINE_ARRAY__, __WEBPACK_AMD_DEFINE_RESULT__;"use strict";

	!(__WEBPACK_AMD_DEFINE_ARRAY__ = [__webpack_require__(5), __webpack_require__(6), __webpack_require__(51), __webpack_require__(52), __webpack_require__(49), __webpack_require__(46), __webpack_require__(48), __webpack_require__(23)], __WEBPACK_AMD_DEFINE_RESULT__ = function (jQuery, indexOf, dir, _siblings, rneedsContext) {

		var rparentsprev = /^(?:parents|prev(?:Until|All))/,


		// Methods guaranteed to produce a unique set when starting from a unique set
		guaranteedUnique = {
			children: true,
			contents: true,
			next: true,
			prev: true
		};

		jQuery.fn.extend({
			has: function has(target) {
				var targets = jQuery(target, this),
				    l = targets.length;

				return this.filter(function () {
					var i = 0;
					for (; i < l; i++) {
						if (jQuery.contains(this, targets[i])) {
							return true;
						}
					}
				});
			},

			closest: function closest(selectors, context) {
				var cur,
				    i = 0,
				    l = this.length,
				    matched = [],
				    pos = rneedsContext.test(selectors) || typeof selectors !== "string" ? jQuery(selectors, context || this.context) : 0;

				for (; i < l; i++) {
					for (cur = this[i]; cur && cur !== context; cur = cur.parentNode) {

						// Always skip document fragments
						if (cur.nodeType < 11 && (pos ? pos.index(cur) > -1 :

						// Don't pass non-elements to Sizzle
						cur.nodeType === 1 && jQuery.find.matchesSelector(cur, selectors))) {

							matched.push(cur);
							break;
						}
					}
				}

				return this.pushStack(matched.length > 1 ? jQuery.uniqueSort(matched) : matched);
			},

			// Determine the position of an element within the set
			index: function index(elem) {

				// No argument, return index in parent
				if (!elem) {
					return this[0] && this[0].parentNode ? this.first().prevAll().length : -1;
				}

				// Index in selector
				if (typeof elem === "string") {
					return indexOf.call(jQuery(elem), this[0]);
				}

				// Locate the position of the desired element
				return indexOf.call(this,

				// If it receives a jQuery object, the first element is used
				elem.jquery ? elem[0] : elem);
			},

			add: function add(selector, context) {
				return this.pushStack(jQuery.uniqueSort(jQuery.merge(this.get(), jQuery(selector, context))));
			},

			addBack: function addBack(selector) {
				return this.add(selector == null ? this.prevObject : this.prevObject.filter(selector));
			}
		});

		function sibling(cur, dir) {
			while ((cur = cur[dir]) && cur.nodeType !== 1) {}
			return cur;
		}

		jQuery.each({
			parent: function parent(elem) {
				var parent = elem.parentNode;
				return parent && parent.nodeType !== 11 ? parent : null;
			},
			parents: function parents(elem) {
				return dir(elem, "parentNode");
			},
			parentsUntil: function parentsUntil(elem, i, until) {
				return dir(elem, "parentNode", until);
			},
			next: function next(elem) {
				return sibling(elem, "nextSibling");
			},
			prev: function prev(elem) {
				return sibling(elem, "previousSibling");
			},
			nextAll: function nextAll(elem) {
				return dir(elem, "nextSibling");
			},
			prevAll: function prevAll(elem) {
				return dir(elem, "previousSibling");
			},
			nextUntil: function nextUntil(elem, i, until) {
				return dir(elem, "nextSibling", until);
			},
			prevUntil: function prevUntil(elem, i, until) {
				return dir(elem, "previousSibling", until);
			},
			siblings: function siblings(elem) {
				return _siblings((elem.parentNode || {}).firstChild, elem);
			},
			children: function children(elem) {
				return _siblings(elem.firstChild);
			},
			contents: function contents(elem) {
				return elem.contentDocument || jQuery.merge([], elem.childNodes);
			}
		}, function (name, fn) {
			jQuery.fn[name] = function (until, selector) {
				var matched = jQuery.map(this, fn, until);

				if (name.slice(-5) !== "Until") {
					selector = until;
				}

				if (selector && typeof selector === "string") {
					matched = jQuery.filter(selector, matched);
				}

				if (this.length > 1) {

					// Remove duplicates
					if (!guaranteedUnique[name]) {
						jQuery.uniqueSort(matched);
					}

					// Reverse order for parents* and prev-derivatives
					if (rparentsprev.test(name)) {
						matched.reverse();
					}
				}

				return this.pushStack(matched);
			};
		});

		return jQuery;
	}.apply(exports, __WEBPACK_AMD_DEFINE_ARRAY__), __WEBPACK_AMD_DEFINE_RESULT__ !== undefined && (module.exports = __WEBPACK_AMD_DEFINE_RESULT__));

/***/ }),
/* 51 */
/***/ (function(module, exports, __webpack_require__) {

	var __WEBPACK_AMD_DEFINE_ARRAY__, __WEBPACK_AMD_DEFINE_RESULT__;"use strict";

	!(__WEBPACK_AMD_DEFINE_ARRAY__ = [__webpack_require__(5)], __WEBPACK_AMD_DEFINE_RESULT__ = function (jQuery) {

		return function (elem, dir, until) {
			var matched = [],
			    truncate = until !== undefined;

			while ((elem = elem[dir]) && elem.nodeType !== 9) {
				if (elem.nodeType === 1) {
					if (truncate && jQuery(elem).is(until)) {
						break;
					}
					matched.push(elem);
				}
			}
			return matched;
		};
	}.apply(exports, __WEBPACK_AMD_DEFINE_ARRAY__), __WEBPACK_AMD_DEFINE_RESULT__ !== undefined && (module.exports = __WEBPACK_AMD_DEFINE_RESULT__));

/***/ }),
/* 52 */
/***/ (function(module, exports, __webpack_require__) {

	var __WEBPACK_AMD_DEFINE_RESULT__;"use strict";

	!(__WEBPACK_AMD_DEFINE_RESULT__ = function () {

		return function (n, elem) {
			var matched = [];

			for (; n; n = n.nextSibling) {
				if (n.nodeType === 1 && n !== elem) {
					matched.push(n);
				}
			}

			return matched;
		};
	}.call(exports, __webpack_require__, exports, module), __WEBPACK_AMD_DEFINE_RESULT__ !== undefined && (module.exports = __WEBPACK_AMD_DEFINE_RESULT__));

/***/ }),
/* 53 */
/***/ (function(module, exports, __webpack_require__) {

	var __WEBPACK_AMD_DEFINE_ARRAY__, __WEBPACK_AMD_DEFINE_RESULT__;"use strict";

	var _typeof = typeof Symbol === "function" && typeof Symbol.iterator === "symbol" ? function (obj) { return typeof obj; } : function (obj) { return obj && typeof Symbol === "function" && obj.constructor === Symbol && obj !== Symbol.prototype ? "symbol" : typeof obj; };

	!(__WEBPACK_AMD_DEFINE_ARRAY__ = [__webpack_require__(5), __webpack_require__(11), __webpack_require__(41), __webpack_require__(8), __webpack_require__(39), __webpack_require__(46), __webpack_require__(23)], __WEBPACK_AMD_DEFINE_RESULT__ = function (jQuery, document, rnotwhite, slice, dataPriv) {

		var rkeyEvent = /^key/,
		    rmouseEvent = /^(?:mouse|pointer|contextmenu|drag|drop)|click/,
		    rtypenamespace = /^([^.]*)(?:\.(.+)|)/;

		function returnTrue() {
			return true;
		}

		function returnFalse() {
			return false;
		}

		// Support: IE9
		// See #13393 for more info
		function safeActiveElement() {
			try {
				return document.activeElement;
			} catch (err) {}
		}

		function _on(elem, types, selector, data, fn, one) {
			var origFn, type;

			// Types can be a map of types/handlers
			if ((typeof types === "undefined" ? "undefined" : _typeof(types)) === "object") {

				// ( types-Object, selector, data )
				if (typeof selector !== "string") {

					// ( types-Object, data )
					data = data || selector;
					selector = undefined;
				}
				for (type in types) {
					_on(elem, type, selector, data, types[type], one);
				}
				return elem;
			}

			if (data == null && fn == null) {

				// ( types, fn )
				fn = selector;
				data = selector = undefined;
			} else if (fn == null) {
				if (typeof selector === "string") {

					// ( types, selector, fn )
					fn = data;
					data = undefined;
				} else {

					// ( types, data, fn )
					fn = data;
					data = selector;
					selector = undefined;
				}
			}
			if (fn === false) {
				fn = returnFalse;
			} else if (!fn) {
				return elem;
			}

			if (one === 1) {
				origFn = fn;
				fn = function fn(event) {

					// Can use an empty set, since event contains the info
					jQuery().off(event);
					return origFn.apply(this, arguments);
				};

				// Use same guid so caller can remove using origFn
				fn.guid = origFn.guid || (origFn.guid = jQuery.guid++);
			}
			return elem.each(function () {
				jQuery.event.add(this, types, fn, data, selector);
			});
		}

		/*
	  * Helper functions for managing events -- not part of the public interface.
	  * Props to Dean Edwards' addEvent library for many of the ideas.
	  */
		jQuery.event = {

			global: {},

			add: function add(elem, types, handler, data, selector) {

				var handleObjIn,
				    eventHandle,
				    tmp,
				    events,
				    t,
				    handleObj,
				    special,
				    handlers,
				    type,
				    namespaces,
				    origType,
				    elemData = dataPriv.get(elem);

				// Don't attach events to noData or text/comment nodes (but allow plain objects)
				if (!elemData) {
					return;
				}

				// Caller can pass in an object of custom data in lieu of the handler
				if (handler.handler) {
					handleObjIn = handler;
					handler = handleObjIn.handler;
					selector = handleObjIn.selector;
				}

				// Make sure that the handler has a unique ID, used to find/remove it later
				if (!handler.guid) {
					handler.guid = jQuery.guid++;
				}

				// Init the element's event structure and main handler, if this is the first
				if (!(events = elemData.events)) {
					events = elemData.events = {};
				}
				if (!(eventHandle = elemData.handle)) {
					eventHandle = elemData.handle = function (e) {

						// Discard the second event of a jQuery.event.trigger() and
						// when an event is called after a page has unloaded
						return typeof jQuery !== "undefined" && jQuery.event.triggered !== e.type ? jQuery.event.dispatch.apply(elem, arguments) : undefined;
					};
				}

				// Handle multiple events separated by a space
				types = (types || "").match(rnotwhite) || [""];
				t = types.length;
				while (t--) {
					tmp = rtypenamespace.exec(types[t]) || [];
					type = origType = tmp[1];
					namespaces = (tmp[2] || "").split(".").sort();

					// There *must* be a type, no attaching namespace-only handlers
					if (!type) {
						continue;
					}

					// If event changes its type, use the special event handlers for the changed type
					special = jQuery.event.special[type] || {};

					// If selector defined, determine special event api type, otherwise given type
					type = (selector ? special.delegateType : special.bindType) || type;

					// Update special based on newly reset type
					special = jQuery.event.special[type] || {};

					// handleObj is passed to all event handlers
					handleObj = jQuery.extend({
						type: type,
						origType: origType,
						data: data,
						handler: handler,
						guid: handler.guid,
						selector: selector,
						needsContext: selector && jQuery.expr.match.needsContext.test(selector),
						namespace: namespaces.join(".")
					}, handleObjIn);

					// Init the event handler queue if we're the first
					if (!(handlers = events[type])) {
						handlers = events[type] = [];
						handlers.delegateCount = 0;

						// Only use addEventListener if the special events handler returns false
						if (!special.setup || special.setup.call(elem, data, namespaces, eventHandle) === false) {

							if (elem.addEventListener) {
								elem.addEventListener(type, eventHandle);
							}
						}
					}

					if (special.add) {
						special.add.call(elem, handleObj);

						if (!handleObj.handler.guid) {
							handleObj.handler.guid = handler.guid;
						}
					}

					// Add to the element's handler list, delegates in front
					if (selector) {
						handlers.splice(handlers.delegateCount++, 0, handleObj);
					} else {
						handlers.push(handleObj);
					}

					// Keep track of which events have ever been used, for event optimization
					jQuery.event.global[type] = true;
				}
			},

			// Detach an event or set of events from an element
			remove: function remove(elem, types, handler, selector, mappedTypes) {

				var j,
				    origCount,
				    tmp,
				    events,
				    t,
				    handleObj,
				    special,
				    handlers,
				    type,
				    namespaces,
				    origType,
				    elemData = dataPriv.hasData(elem) && dataPriv.get(elem);

				if (!elemData || !(events = elemData.events)) {
					return;
				}

				// Once for each type.namespace in types; type may be omitted
				types = (types || "").match(rnotwhite) || [""];
				t = types.length;
				while (t--) {
					tmp = rtypenamespace.exec(types[t]) || [];
					type = origType = tmp[1];
					namespaces = (tmp[2] || "").split(".").sort();

					// Unbind all events (on this namespace, if provided) for the element
					if (!type) {
						for (type in events) {
							jQuery.event.remove(elem, type + types[t], handler, selector, true);
						}
						continue;
					}

					special = jQuery.event.special[type] || {};
					type = (selector ? special.delegateType : special.bindType) || type;
					handlers = events[type] || [];
					tmp = tmp[2] && new RegExp("(^|\\.)" + namespaces.join("\\.(?:.*\\.|)") + "(\\.|$)");

					// Remove matching events
					origCount = j = handlers.length;
					while (j--) {
						handleObj = handlers[j];

						if ((mappedTypes || origType === handleObj.origType) && (!handler || handler.guid === handleObj.guid) && (!tmp || tmp.test(handleObj.namespace)) && (!selector || selector === handleObj.selector || selector === "**" && handleObj.selector)) {
							handlers.splice(j, 1);

							if (handleObj.selector) {
								handlers.delegateCount--;
							}
							if (special.remove) {
								special.remove.call(elem, handleObj);
							}
						}
					}

					// Remove generic event handler if we removed something and no more handlers exist
					// (avoids potential for endless recursion during removal of special event handlers)
					if (origCount && !handlers.length) {
						if (!special.teardown || special.teardown.call(elem, namespaces, elemData.handle) === false) {

							jQuery.removeEvent(elem, type, elemData.handle);
						}

						delete events[type];
					}
				}

				// Remove data and the expando if it's no longer used
				if (jQuery.isEmptyObject(events)) {
					dataPriv.remove(elem, "handle events");
				}
			},

			dispatch: function dispatch(event) {

				// Make a writable jQuery.Event from the native event object
				event = jQuery.event.fix(event);

				var i,
				    j,
				    ret,
				    matched,
				    handleObj,
				    handlerQueue = [],
				    args = slice.call(arguments),
				    handlers = (dataPriv.get(this, "events") || {})[event.type] || [],
				    special = jQuery.event.special[event.type] || {};

				// Use the fix-ed jQuery.Event rather than the (read-only) native event
				args[0] = event;
				event.delegateTarget = this;

				// Call the preDispatch hook for the mapped type, and let it bail if desired
				if (special.preDispatch && special.preDispatch.call(this, event) === false) {
					return;
				}

				// Determine handlers
				handlerQueue = jQuery.event.handlers.call(this, event, handlers);

				// Run delegates first; they may want to stop propagation beneath us
				i = 0;
				while ((matched = handlerQueue[i++]) && !event.isPropagationStopped()) {
					event.currentTarget = matched.elem;

					j = 0;
					while ((handleObj = matched.handlers[j++]) && !event.isImmediatePropagationStopped()) {

						// Triggered event must either 1) have no namespace, or 2) have namespace(s)
						// a subset or equal to those in the bound event (both can have no namespace).
						if (!event.rnamespace || event.rnamespace.test(handleObj.namespace)) {

							event.handleObj = handleObj;
							event.data = handleObj.data;

							ret = ((jQuery.event.special[handleObj.origType] || {}).handle || handleObj.handler).apply(matched.elem, args);

							if (ret !== undefined) {
								if ((event.result = ret) === false) {
									event.preventDefault();
									event.stopPropagation();
								}
							}
						}
					}
				}

				// Call the postDispatch hook for the mapped type
				if (special.postDispatch) {
					special.postDispatch.call(this, event);
				}

				return event.result;
			},

			handlers: function handlers(event, _handlers) {
				var i,
				    matches,
				    sel,
				    handleObj,
				    handlerQueue = [],
				    delegateCount = _handlers.delegateCount,
				    cur = event.target;

				// Support (at least): Chrome, IE9
				// Find delegate handlers
				// Black-hole SVG <use> instance trees (#13180)
				//
				// Support: Firefox<=42+
				// Avoid non-left-click in FF but don't block IE radio events (#3861, gh-2343)
				if (delegateCount && cur.nodeType && (event.type !== "click" || isNaN(event.button) || event.button < 1)) {

					for (; cur !== this; cur = cur.parentNode || this) {

						// Don't check non-elements (#13208)
						// Don't process clicks on disabled elements (#6911, #8165, #11382, #11764)
						if (cur.nodeType === 1 && (cur.disabled !== true || event.type !== "click")) {
							matches = [];
							for (i = 0; i < delegateCount; i++) {
								handleObj = _handlers[i];

								// Don't conflict with Object.prototype properties (#13203)
								sel = handleObj.selector + " ";

								if (matches[sel] === undefined) {
									matches[sel] = handleObj.needsContext ? jQuery(sel, this).index(cur) > -1 : jQuery.find(sel, this, null, [cur]).length;
								}
								if (matches[sel]) {
									matches.push(handleObj);
								}
							}
							if (matches.length) {
								handlerQueue.push({ elem: cur, handlers: matches });
							}
						}
					}
				}

				// Add the remaining (directly-bound) handlers
				if (delegateCount < _handlers.length) {
					handlerQueue.push({ elem: this, handlers: _handlers.slice(delegateCount) });
				}

				return handlerQueue;
			},

			// Includes some event props shared by KeyEvent and MouseEvent
			props: ("altKey bubbles cancelable ctrlKey currentTarget detail eventPhase " + "metaKey relatedTarget shiftKey target timeStamp view which").split(" "),

			fixHooks: {},

			keyHooks: {
				props: "char charCode key keyCode".split(" "),
				filter: function filter(event, original) {

					// Add which for key events
					if (event.which == null) {
						event.which = original.charCode != null ? original.charCode : original.keyCode;
					}

					return event;
				}
			},

			mouseHooks: {
				props: ("button buttons clientX clientY offsetX offsetY pageX pageY " + "screenX screenY toElement").split(" "),
				filter: function filter(event, original) {
					var eventDoc,
					    doc,
					    body,
					    button = original.button;

					// Calculate pageX/Y if missing and clientX/Y available
					if (event.pageX == null && original.clientX != null) {
						eventDoc = event.target.ownerDocument || document;
						doc = eventDoc.documentElement;
						body = eventDoc.body;

						event.pageX = original.clientX + (doc && doc.scrollLeft || body && body.scrollLeft || 0) - (doc && doc.clientLeft || body && body.clientLeft || 0);
						event.pageY = original.clientY + (doc && doc.scrollTop || body && body.scrollTop || 0) - (doc && doc.clientTop || body && body.clientTop || 0);
					}

					// Add which for click: 1 === left; 2 === middle; 3 === right
					// Note: button is not normalized, so don't use it
					if (!event.which && button !== undefined) {
						event.which = button & 1 ? 1 : button & 2 ? 3 : button & 4 ? 2 : 0;
					}

					return event;
				}
			},

			fix: function fix(event) {
				if (event[jQuery.expando]) {
					return event;
				}

				// Create a writable copy of the event object and normalize some properties
				var i,
				    prop,
				    copy,
				    type = event.type,
				    originalEvent = event,
				    fixHook = this.fixHooks[type];

				if (!fixHook) {
					this.fixHooks[type] = fixHook = rmouseEvent.test(type) ? this.mouseHooks : rkeyEvent.test(type) ? this.keyHooks : {};
				}
				copy = fixHook.props ? this.props.concat(fixHook.props) : this.props;

				event = new jQuery.Event(originalEvent);

				i = copy.length;
				while (i--) {
					prop = copy[i];
					event[prop] = originalEvent[prop];
				}

				// Support: Cordova 2.5 (WebKit) (#13255)
				// All events should have a target; Cordova deviceready doesn't
				if (!event.target) {
					event.target = document;
				}

				// Support: Safari 6.0+, Chrome<28
				// Target should not be a text node (#504, #13143)
				if (event.target.nodeType === 3) {
					event.target = event.target.parentNode;
				}

				return fixHook.filter ? fixHook.filter(event, originalEvent) : event;
			},

			special: {
				load: {

					// Prevent triggered image.load events from bubbling to window.load
					noBubble: true
				},
				focus: {

					// Fire native event if possible so blur/focus sequence is correct
					trigger: function trigger() {
						if (this !== safeActiveElement() && this.focus) {
							this.focus();
							return false;
						}
					},
					delegateType: "focusin"
				},
				blur: {
					trigger: function trigger() {
						if (this === safeActiveElement() && this.blur) {
							this.blur();
							return false;
						}
					},
					delegateType: "focusout"
				},
				click: {

					// For checkbox, fire native event so checked state will be right
					trigger: function trigger() {
						if (this.type === "checkbox" && this.click && jQuery.nodeName(this, "input")) {
							this.click();
							return false;
						}
					},

					// For cross-browser consistency, don't fire native .click() on links
					_default: function _default(event) {
						return jQuery.nodeName(event.target, "a");
					}
				},

				beforeunload: {
					postDispatch: function postDispatch(event) {

						// Support: Firefox 20+
						// Firefox doesn't alert if the returnValue field is not set.
						if (event.result !== undefined && event.originalEvent) {
							event.originalEvent.returnValue = event.result;
						}
					}
				}
			}
		};

		jQuery.removeEvent = function (elem, type, handle) {

			// This "if" is needed for plain objects
			if (elem.removeEventListener) {
				elem.removeEventListener(type, handle);
			}
		};

		jQuery.Event = function (src, props) {

			// Allow instantiation without the 'new' keyword
			if (!(this instanceof jQuery.Event)) {
				return new jQuery.Event(src, props);
			}

			// Event object
			if (src && src.type) {
				this.originalEvent = src;
				this.type = src.type;

				// Events bubbling up the document may have been marked as prevented
				// by a handler lower down the tree; reflect the correct value.
				this.isDefaultPrevented = src.defaultPrevented || src.defaultPrevented === undefined &&

				// Support: Android<4.0
				src.returnValue === false ? returnTrue : returnFalse;

				// Event type
			} else {
				this.type = src;
			}

			// Put explicitly provided properties onto the event object
			if (props) {
				jQuery.extend(this, props);
			}

			// Create a timestamp if incoming event doesn't have one
			this.timeStamp = src && src.timeStamp || jQuery.now();

			// Mark it as fixed
			this[jQuery.expando] = true;
		};

		// jQuery.Event is based on DOM3 Events as specified by the ECMAScript Language Binding
		// http://www.w3.org/TR/2003/WD-DOM-Level-3-Events-20030331/ecma-script-binding.html
		jQuery.Event.prototype = {
			constructor: jQuery.Event,
			isDefaultPrevented: returnFalse,
			isPropagationStopped: returnFalse,
			isImmediatePropagationStopped: returnFalse,
			isSimulated: false,

			preventDefault: function preventDefault() {
				var e = this.originalEvent;

				this.isDefaultPrevented = returnTrue;

				if (e && !this.isSimulated) {
					e.preventDefault();
				}
			},
			stopPropagation: function stopPropagation() {
				var e = this.originalEvent;

				this.isPropagationStopped = returnTrue;

				if (e && !this.isSimulated) {
					e.stopPropagation();
				}
			},
			stopImmediatePropagation: function stopImmediatePropagation() {
				var e = this.originalEvent;

				this.isImmediatePropagationStopped = returnTrue;

				if (e && !this.isSimulated) {
					e.stopImmediatePropagation();
				}

				this.stopPropagation();
			}
		};

		// Create mouseenter/leave events using mouseover/out and event-time checks
		// so that event delegation works in jQuery.
		// Do the same for pointerenter/pointerleave and pointerover/pointerout
		//
		// Support: Safari 7 only
		// Safari sends mouseenter too often; see:
		// https://code.google.com/p/chromium/issues/detail?id=470258
		// for the description of the bug (it existed in older Chrome versions as well).
		jQuery.each({
			mouseenter: "mouseover",
			mouseleave: "mouseout",
			pointerenter: "pointerover",
			pointerleave: "pointerout"
		}, function (orig, fix) {
			jQuery.event.special[orig] = {
				delegateType: fix,
				bindType: fix,

				handle: function handle(event) {
					var ret,
					    target = this,
					    related = event.relatedTarget,
					    handleObj = event.handleObj;

					// For mouseenter/leave call the handler if related is outside the target.
					// NB: No relatedTarget if the mouse left/entered the browser window
					if (!related || related !== target && !jQuery.contains(target, related)) {
						event.type = handleObj.origType;
						ret = handleObj.handler.apply(this, arguments);
						event.type = fix;
					}
					return ret;
				}
			};
		});

		jQuery.fn.extend({
			on: function on(types, selector, data, fn) {
				return _on(this, types, selector, data, fn);
			},
			one: function one(types, selector, data, fn) {
				return _on(this, types, selector, data, fn, 1);
			},
			off: function off(types, selector, fn) {
				var handleObj, type;
				if (types && types.preventDefault && types.handleObj) {

					// ( event )  dispatched jQuery.Event
					handleObj = types.handleObj;
					jQuery(types.delegateTarget).off(handleObj.namespace ? handleObj.origType + "." + handleObj.namespace : handleObj.origType, handleObj.selector, handleObj.handler);
					return this;
				}
				if ((typeof types === "undefined" ? "undefined" : _typeof(types)) === "object") {

					// ( types-object [, selector] )
					for (type in types) {
						this.off(type, selector, types[type]);
					}
					return this;
				}
				if (selector === false || typeof selector === "function") {

					// ( types [, fn] )
					fn = selector;
					selector = undefined;
				}
				if (fn === false) {
					fn = returnFalse;
				}
				return this.each(function () {
					jQuery.event.remove(this, types, fn, selector);
				});
			}
		});

		return jQuery;
	}.apply(exports, __WEBPACK_AMD_DEFINE_ARRAY__), __WEBPACK_AMD_DEFINE_RESULT__ !== undefined && (module.exports = __WEBPACK_AMD_DEFINE_RESULT__));

/***/ }),
/* 54 */
/***/ (function(module, exports, __webpack_require__) {

	var __WEBPACK_AMD_DEFINE_RESULT__;"use strict";

	!(__WEBPACK_AMD_DEFINE_RESULT__ = function () {

		function addGetHookIf(conditionFn, hookFn) {

			// Define the hook, we'll check on the first run if it's really needed.
			return {
				get: function get() {
					if (conditionFn()) {

						// Hook not needed (or it's not possible to use it due
						// to missing dependency), remove it.
						delete this.get;
						return;
					}

					// Hook needed; redefine it so that the support test is not executed again.
					return (this.get = hookFn).apply(this, arguments);
				}
			};
		}

		return addGetHookIf;
	}.call(exports, __webpack_require__, exports, module), __WEBPACK_AMD_DEFINE_RESULT__ !== undefined && (module.exports = __WEBPACK_AMD_DEFINE_RESULT__));

/***/ }),
/* 55 */
/***/ (function(module, exports, __webpack_require__) {

	var __WEBPACK_AMD_DEFINE_ARRAY__, __WEBPACK_AMD_DEFINE_RESULT__;"use strict";

	!(__WEBPACK_AMD_DEFINE_ARRAY__ = [__webpack_require__(5), __webpack_require__(11), __webpack_require__(46), __webpack_require__(56)], __WEBPACK_AMD_DEFINE_RESULT__ = function (jQuery, document) {

		// The deferred used on DOM ready
		var readyList;

		jQuery.fn.ready = function (fn) {

			// Add the callback
			jQuery.ready.promise().done(fn);

			return this;
		};

		jQuery.extend({

			// Is the DOM ready to be used? Set to true once it occurs.
			isReady: false,

			// A counter to track how many items to wait for before
			// the ready event fires. See #6781
			readyWait: 1,

			// Hold (or release) the ready event
			holdReady: function holdReady(hold) {
				if (hold) {
					jQuery.readyWait++;
				} else {
					jQuery.ready(true);
				}
			},

			// Handle when the DOM is ready
			ready: function ready(wait) {

				// Abort if there are pending holds or we're already ready
				if (wait === true ? --jQuery.readyWait : jQuery.isReady) {
					return;
				}

				// Remember that the DOM is ready
				jQuery.isReady = true;

				// If a normal DOM Ready event fired, decrement, and wait if need be
				if (wait !== true && --jQuery.readyWait > 0) {
					return;
				}

				// If there are functions bound, to execute
				readyList.resolveWith(document, [jQuery]);

				// Trigger any bound ready events
				if (jQuery.fn.triggerHandler) {
					jQuery(document).triggerHandler("ready");
					jQuery(document).off("ready");
				}
			}
		});

		/**
	  * The ready event handler and self cleanup method
	  */
		function completed() {
			document.removeEventListener("DOMContentLoaded", completed);
			window.removeEventListener("load", completed);
			jQuery.ready();
		}

		jQuery.ready.promise = function (obj) {
			if (!readyList) {

				readyList = jQuery.Deferred();

				// Catch cases where $(document).ready() is called
				// after the browser event has already occurred.
				// Support: IE9-10 only
				// Older IE sometimes signals "interactive" too soon
				if (document.readyState === "complete" || document.readyState !== "loading" && !document.documentElement.doScroll) {

					// Handle it asynchronously to allow scripts the opportunity to delay ready
					window.setTimeout(jQuery.ready);
				} else {

					// Use the handy event callback
					document.addEventListener("DOMContentLoaded", completed);

					// A fallback to window.onload, that will always work
					window.addEventListener("load", completed);
				}
			}
			return readyList.promise(obj);
		};

		// Kick off the DOM ready check even if the user does not
		jQuery.ready.promise();
	}.apply(exports, __WEBPACK_AMD_DEFINE_ARRAY__), __WEBPACK_AMD_DEFINE_RESULT__ !== undefined && (module.exports = __WEBPACK_AMD_DEFINE_RESULT__));

/***/ }),
/* 56 */
/***/ (function(module, exports, __webpack_require__) {

	var __WEBPACK_AMD_DEFINE_ARRAY__, __WEBPACK_AMD_DEFINE_RESULT__;"use strict";

	!(__WEBPACK_AMD_DEFINE_ARRAY__ = [__webpack_require__(5), __webpack_require__(8), __webpack_require__(57)], __WEBPACK_AMD_DEFINE_RESULT__ = function (jQuery, slice) {

		jQuery.extend({

			Deferred: function Deferred(func) {
				var tuples = [

				// action, add listener, listener list, final state
				["resolve", "done", jQuery.Callbacks("once memory"), "resolved"], ["reject", "fail", jQuery.Callbacks("once memory"), "rejected"], ["notify", "progress", jQuery.Callbacks("memory")]],
				    _state = "pending",
				    _promise = {
					state: function state() {
						return _state;
					},
					always: function always() {
						deferred.done(arguments).fail(arguments);
						return this;
					},
					then: function then() /* fnDone, fnFail, fnProgress */{
						var fns = arguments;
						return jQuery.Deferred(function (newDefer) {
							jQuery.each(tuples, function (i, tuple) {
								var fn = jQuery.isFunction(fns[i]) && fns[i];

								// deferred[ done | fail | progress ] for forwarding actions to newDefer
								deferred[tuple[1]](function () {
									var returned = fn && fn.apply(this, arguments);
									if (returned && jQuery.isFunction(returned.promise)) {
										returned.promise().progress(newDefer.notify).done(newDefer.resolve).fail(newDefer.reject);
									} else {
										newDefer[tuple[0] + "With"](this === _promise ? newDefer.promise() : this, fn ? [returned] : arguments);
									}
								});
							});
							fns = null;
						}).promise();
					},

					// Get a promise for this deferred
					// If obj is provided, the promise aspect is added to the object
					promise: function promise(obj) {
						return obj != null ? jQuery.extend(obj, _promise) : _promise;
					}
				},
				    deferred = {};

				// Keep pipe for back-compat
				_promise.pipe = _promise.then;

				// Add list-specific methods
				jQuery.each(tuples, function (i, tuple) {
					var list = tuple[2],
					    stateString = tuple[3];

					// promise[ done | fail | progress ] = list.add
					_promise[tuple[1]] = list.add;

					// Handle state
					if (stateString) {
						list.add(function () {

							// state = [ resolved | rejected ]
							_state = stateString;

							// [ reject_list | resolve_list ].disable; progress_list.lock
						}, tuples[i ^ 1][2].disable, tuples[2][2].lock);
					}

					// deferred[ resolve | reject | notify ]
					deferred[tuple[0]] = function () {
						deferred[tuple[0] + "With"](this === deferred ? _promise : this, arguments);
						return this;
					};
					deferred[tuple[0] + "With"] = list.fireWith;
				});

				// Make the deferred a promise
				_promise.promise(deferred);

				// Call given func if any
				if (func) {
					func.call(deferred, deferred);
				}

				// All done!
				return deferred;
			},

			// Deferred helper
			when: function when(subordinate /* , ..., subordinateN */) {
				var i = 0,
				    resolveValues = slice.call(arguments),
				    length = resolveValues.length,


				// the count of uncompleted subordinates
				remaining = length !== 1 || subordinate && jQuery.isFunction(subordinate.promise) ? length : 0,


				// the master Deferred.
				// If resolveValues consist of only a single Deferred, just use that.
				deferred = remaining === 1 ? subordinate : jQuery.Deferred(),


				// Update function for both resolve and progress values
				updateFunc = function updateFunc(i, contexts, values) {
					return function (value) {
						contexts[i] = this;
						values[i] = arguments.length > 1 ? slice.call(arguments) : value;
						if (values === progressValues) {
							deferred.notifyWith(contexts, values);
						} else if (! --remaining) {
							deferred.resolveWith(contexts, values);
						}
					};
				},
				    progressValues,
				    progressContexts,
				    resolveContexts;

				// Add listeners to Deferred subordinates; treat others as resolved
				if (length > 1) {
					progressValues = new Array(length);
					progressContexts = new Array(length);
					resolveContexts = new Array(length);
					for (; i < length; i++) {
						if (resolveValues[i] && jQuery.isFunction(resolveValues[i].promise)) {
							resolveValues[i].promise().progress(updateFunc(i, progressContexts, progressValues)).done(updateFunc(i, resolveContexts, resolveValues)).fail(deferred.reject);
						} else {
							--remaining;
						}
					}
				}

				// If we're not waiting on anything, resolve the master
				if (!remaining) {
					deferred.resolveWith(resolveContexts, resolveValues);
				}

				return deferred.promise();
			}
		});

		return jQuery;
	}.apply(exports, __WEBPACK_AMD_DEFINE_ARRAY__), __WEBPACK_AMD_DEFINE_RESULT__ !== undefined && (module.exports = __WEBPACK_AMD_DEFINE_RESULT__));

/***/ }),
/* 57 */
/***/ (function(module, exports, __webpack_require__) {

	var __WEBPACK_AMD_DEFINE_ARRAY__, __WEBPACK_AMD_DEFINE_RESULT__;"use strict";

	!(__WEBPACK_AMD_DEFINE_ARRAY__ = [__webpack_require__(5), __webpack_require__(41)], __WEBPACK_AMD_DEFINE_RESULT__ = function (jQuery, rnotwhite) {

		// Convert String-formatted options into Object-formatted ones
		function createOptions(options) {
			var object = {};
			jQuery.each(options.match(rnotwhite) || [], function (_, flag) {
				object[flag] = true;
			});
			return object;
		}

		/*
	  * Create a callback list using the following parameters:
	  *
	  *	options: an optional list of space-separated options that will change how
	  *			the callback list behaves or a more traditional option object
	  *
	  * By default a callback list will act like an event callback list and can be
	  * "fired" multiple times.
	  *
	  * Possible options:
	  *
	  *	once:			will ensure the callback list can only be fired once (like a Deferred)
	  *
	  *	memory:			will keep track of previous values and will call any callback added
	  *					after the list has been fired right away with the latest "memorized"
	  *					values (like a Deferred)
	  *
	  *	unique:			will ensure a callback can only be added once (no duplicate in the list)
	  *
	  *	stopOnFalse:	interrupt callings when a callback returns false
	  *
	  */
		jQuery.Callbacks = function (options) {

			// Convert options from String-formatted to Object-formatted if needed
			// (we check in cache first)
			options = typeof options === "string" ? createOptions(options) : jQuery.extend({}, options);

			var // Flag to know if list is currently firing
			firing,


			// Last fire value for non-forgettable lists
			memory,


			// Flag to know if list was already fired
			_fired,


			// Flag to prevent firing
			_locked,


			// Actual callback list
			list = [],


			// Queue of execution data for repeatable lists
			queue = [],


			// Index of currently firing callback (modified by add/remove as needed)
			firingIndex = -1,


			// Fire callbacks
			fire = function fire() {

				// Enforce single-firing
				_locked = options.once;

				// Execute callbacks for all pending executions,
				// respecting firingIndex overrides and runtime changes
				_fired = firing = true;
				for (; queue.length; firingIndex = -1) {
					memory = queue.shift();
					while (++firingIndex < list.length) {

						// Run callback and check for early termination
						if (list[firingIndex].apply(memory[0], memory[1]) === false && options.stopOnFalse) {

							// Jump to end and forget the data so .add doesn't re-fire
							firingIndex = list.length;
							memory = false;
						}
					}
				}

				// Forget the data if we're done with it
				if (!options.memory) {
					memory = false;
				}

				firing = false;

				// Clean up if we're done firing for good
				if (_locked) {

					// Keep an empty list if we have data for future add calls
					if (memory) {
						list = [];

						// Otherwise, this object is spent
					} else {
						list = "";
					}
				}
			},


			// Actual Callbacks object
			self = {

				// Add a callback or a collection of callbacks to the list
				add: function add() {
					if (list) {

						// If we have memory from a past run, we should fire after adding
						if (memory && !firing) {
							firingIndex = list.length - 1;
							queue.push(memory);
						}

						(function add(args) {
							jQuery.each(args, function (_, arg) {
								if (jQuery.isFunction(arg)) {
									if (!options.unique || !self.has(arg)) {
										list.push(arg);
									}
								} else if (arg && arg.length && jQuery.type(arg) !== "string") {

									// Inspect recursively
									add(arg);
								}
							});
						})(arguments);

						if (memory && !firing) {
							fire();
						}
					}
					return this;
				},

				// Remove a callback from the list
				remove: function remove() {
					jQuery.each(arguments, function (_, arg) {
						var index;
						while ((index = jQuery.inArray(arg, list, index)) > -1) {
							list.splice(index, 1);

							// Handle firing indexes
							if (index <= firingIndex) {
								firingIndex--;
							}
						}
					});
					return this;
				},

				// Check if a given callback is in the list.
				// If no argument is given, return whether or not list has callbacks attached.
				has: function has(fn) {
					return fn ? jQuery.inArray(fn, list) > -1 : list.length > 0;
				},

				// Remove all callbacks from the list
				empty: function empty() {
					if (list) {
						list = [];
					}
					return this;
				},

				// Disable .fire and .add
				// Abort any current/pending executions
				// Clear all callbacks and values
				disable: function disable() {
					_locked = queue = [];
					list = memory = "";
					return this;
				},
				disabled: function disabled() {
					return !list;
				},

				// Disable .fire
				// Also disable .add unless we have memory (since it would have no effect)
				// Abort any pending executions
				lock: function lock() {
					_locked = queue = [];
					if (!memory) {
						list = memory = "";
					}
					return this;
				},
				locked: function locked() {
					return !!_locked;
				},

				// Call all callbacks with the given context and arguments
				fireWith: function fireWith(context, args) {
					if (!_locked) {
						args = args || [];
						args = [context, args.slice ? args.slice() : args];
						queue.push(args);
						if (!firing) {
							fire();
						}
					}
					return this;
				},

				// Call all the callbacks with the given arguments
				fire: function fire() {
					self.fireWith(this, arguments);
					return this;
				},

				// To know if the callbacks have already been called at least once
				fired: function fired() {
					return !!_fired;
				}
			};

			return self;
		};

		return jQuery;
	}.apply(exports, __WEBPACK_AMD_DEFINE_ARRAY__), __WEBPACK_AMD_DEFINE_RESULT__ !== undefined && (module.exports = __WEBPACK_AMD_DEFINE_RESULT__));

/***/ }),
/* 58 */
/***/ (function(module, exports, __webpack_require__) {

	var __WEBPACK_AMD_DEFINE_ARRAY__, __WEBPACK_AMD_DEFINE_RESULT__;"use strict";

	var _typeof = typeof Symbol === "function" && typeof Symbol.iterator === "symbol" ? function (obj) { return typeof obj; } : function (obj) { return obj && typeof Symbol === "function" && obj.constructor === Symbol && obj !== Symbol.prototype ? "symbol" : typeof obj; };

	!(__WEBPACK_AMD_DEFINE_ARRAY__ = [__webpack_require__(5), __webpack_require__(16), __webpack_require__(39), __webpack_require__(45)], __WEBPACK_AMD_DEFINE_RESULT__ = function (jQuery, access, dataPriv, dataUser) {

		//	Implementation Summary
		//
		//	1. Enforce API surface and semantic compatibility with 1.9.x branch
		//	2. Improve the module's maintainability by reducing the storage
		//		paths to a single mechanism.
		//	3. Use the same single mechanism to support "private" and "user" data.
		//	4. _Never_ expose "private" data to user code (TODO: Drop _data, _removeData)
		//	5. Avoid exposing implementation details on user objects (eg. expando properties)
		//	6. Provide a clear path for implementation upgrade to WeakMap in 2014

		var rbrace = /^(?:\{[\w\W]*\}|\[[\w\W]*\])$/,
		    rmultiDash = /[A-Z]/g;

		function dataAttr(elem, key, data) {
			var name;

			// If nothing was found internally, try to fetch any
			// data from the HTML5 data-* attribute
			if (data === undefined && elem.nodeType === 1) {
				name = "data-" + key.replace(rmultiDash, "-$&").toLowerCase();
				data = elem.getAttribute(name);

				if (typeof data === "string") {
					try {
						data = data === "true" ? true : data === "false" ? false : data === "null" ? null :

						// Only convert to a number if it doesn't change the string
						+data + "" === data ? +data : rbrace.test(data) ? jQuery.parseJSON(data) : data;
					} catch (e) {}

					// Make sure we set the data so it isn't changed later
					dataUser.set(elem, key, data);
				} else {
					data = undefined;
				}
			}
			return data;
		}

		jQuery.extend({
			hasData: function hasData(elem) {
				return dataUser.hasData(elem) || dataPriv.hasData(elem);
			},

			data: function data(elem, name, _data) {
				return dataUser.access(elem, name, _data);
			},

			removeData: function removeData(elem, name) {
				dataUser.remove(elem, name);
			},

			// TODO: Now that all calls to _data and _removeData have been replaced
			// with direct calls to dataPriv methods, these can be deprecated.
			_data: function _data(elem, name, data) {
				return dataPriv.access(elem, name, data);
			},

			_removeData: function _removeData(elem, name) {
				dataPriv.remove(elem, name);
			}
		});

		jQuery.fn.extend({
			data: function data(key, value) {
				var i,
				    name,
				    data,
				    elem = this[0],
				    attrs = elem && elem.attributes;

				// Gets all values
				if (key === undefined) {
					if (this.length) {
						data = dataUser.get(elem);

						if (elem.nodeType === 1 && !dataPriv.get(elem, "hasDataAttrs")) {
							i = attrs.length;
							while (i--) {

								// Support: IE11+
								// The attrs elements can be null (#14894)
								if (attrs[i]) {
									name = attrs[i].name;
									if (name.indexOf("data-") === 0) {
										name = jQuery.camelCase(name.slice(5));
										dataAttr(elem, name, data[name]);
									}
								}
							}
							dataPriv.set(elem, "hasDataAttrs", true);
						}
					}

					return data;
				}

				// Sets multiple values
				if ((typeof key === "undefined" ? "undefined" : _typeof(key)) === "object") {
					return this.each(function () {
						dataUser.set(this, key);
					});
				}

				return access(this, function (value) {
					var data, camelKey;

					// The calling jQuery object (element matches) is not empty
					// (and therefore has an element appears at this[ 0 ]) and the
					// `value` parameter was not undefined. An empty jQuery object
					// will result in `undefined` for elem = this[ 0 ] which will
					// throw an exception if an attempt to read a data cache is made.
					if (elem && value === undefined) {

						// Attempt to get data from the cache
						// with the key as-is
						data = dataUser.get(elem, key) ||

						// Try to find dashed key if it exists (gh-2779)
						// This is for 2.2.x only
						dataUser.get(elem, key.replace(rmultiDash, "-$&").toLowerCase());

						if (data !== undefined) {
							return data;
						}

						camelKey = jQuery.camelCase(key);

						// Attempt to get data from the cache
						// with the key camelized
						data = dataUser.get(elem, camelKey);
						if (data !== undefined) {
							return data;
						}

						// Attempt to "discover" the data in
						// HTML5 custom data-* attrs
						data = dataAttr(elem, camelKey, undefined);
						if (data !== undefined) {
							return data;
						}

						// We tried really hard, but the data doesn't exist.
						return;
					}

					// Set the data...
					camelKey = jQuery.camelCase(key);
					this.each(function () {

						// First, attempt to store a copy or reference of any
						// data that might've been store with a camelCased key.
						var data = dataUser.get(this, camelKey);

						// For HTML5 data-* attribute interop, we have to
						// store property names with dashes in a camelCase form.
						// This might not apply to all properties...*
						dataUser.set(this, camelKey, value);

						// *... In the case of properties that might _actually_
						// have dashes, we need to also store a copy of that
						// unchanged property.
						if (key.indexOf("-") > -1 && data !== undefined) {
							dataUser.set(this, key, value);
						}
					});
				}, null, value, arguments.length > 1, null, true);
			},

			removeData: function removeData(key) {
				return this.each(function () {
					dataUser.remove(this, key);
				});
			}
		});

		return jQuery;
	}.apply(exports, __WEBPACK_AMD_DEFINE_ARRAY__), __WEBPACK_AMD_DEFINE_RESULT__ !== undefined && (module.exports = __WEBPACK_AMD_DEFINE_RESULT__));

/***/ }),
/* 59 */
/***/ (function(module, exports, __webpack_require__) {

	var __WEBPACK_AMD_DEFINE_ARRAY__, __WEBPACK_AMD_DEFINE_RESULT__;"use strict";

	!(__WEBPACK_AMD_DEFINE_ARRAY__ = [__webpack_require__(5), __webpack_require__(39), __webpack_require__(56), __webpack_require__(57)], __WEBPACK_AMD_DEFINE_RESULT__ = function (jQuery, dataPriv) {

		jQuery.extend({
			queue: function queue(elem, type, data) {
				var queue;

				if (elem) {
					type = (type || "fx") + "queue";
					queue = dataPriv.get(elem, type);

					// Speed up dequeue by getting out quickly if this is just a lookup
					if (data) {
						if (!queue || jQuery.isArray(data)) {
							queue = dataPriv.access(elem, type, jQuery.makeArray(data));
						} else {
							queue.push(data);
						}
					}
					return queue || [];
				}
			},

			dequeue: function dequeue(elem, type) {
				type = type || "fx";

				var queue = jQuery.queue(elem, type),
				    startLength = queue.length,
				    fn = queue.shift(),
				    hooks = jQuery._queueHooks(elem, type),
				    next = function next() {
					jQuery.dequeue(elem, type);
				};

				// If the fx queue is dequeued, always remove the progress sentinel
				if (fn === "inprogress") {
					fn = queue.shift();
					startLength--;
				}

				if (fn) {

					// Add a progress sentinel to prevent the fx queue from being
					// automatically dequeued
					if (type === "fx") {
						queue.unshift("inprogress");
					}

					// Clear up the last queue stop function
					delete hooks.stop;
					fn.call(elem, next, hooks);
				}

				if (!startLength && hooks) {
					hooks.empty.fire();
				}
			},

			// Not public - generate a queueHooks object, or return the current one
			_queueHooks: function _queueHooks(elem, type) {
				var key = type + "queueHooks";
				return dataPriv.get(elem, key) || dataPriv.access(elem, key, {
					empty: jQuery.Callbacks("once memory").add(function () {
						dataPriv.remove(elem, [type + "queue", key]);
					})
				});
			}
		});

		jQuery.fn.extend({
			queue: function queue(type, data) {
				var setter = 2;

				if (typeof type !== "string") {
					data = type;
					type = "fx";
					setter--;
				}

				if (arguments.length < setter) {
					return jQuery.queue(this[0], type);
				}

				return data === undefined ? this : this.each(function () {
					var queue = jQuery.queue(this, type, data);

					// Ensure a hooks for this queue
					jQuery._queueHooks(this, type);

					if (type === "fx" && queue[0] !== "inprogress") {
						jQuery.dequeue(this, type);
					}
				});
			},
			dequeue: function dequeue(type) {
				return this.each(function () {
					jQuery.dequeue(this, type);
				});
			},
			clearQueue: function clearQueue(type) {
				return this.queue(type || "fx", []);
			},

			// Get a promise resolved when queues of a certain type
			// are emptied (fx is the type by default)
			promise: function promise(type, obj) {
				var tmp,
				    count = 1,
				    defer = jQuery.Deferred(),
				    elements = this,
				    i = this.length,
				    resolve = function resolve() {
					if (! --count) {
						defer.resolveWith(elements, [elements]);
					}
				};

				if (typeof type !== "string") {
					obj = type;
					type = undefined;
				}
				type = type || "fx";

				while (i--) {
					tmp = dataPriv.get(elements[i], type + "queueHooks");
					if (tmp && tmp.empty) {
						count++;
						tmp.empty.add(resolve);
					}
				}
				resolve();
				return defer.promise(obj);
			}
		});

		return jQuery;
	}.apply(exports, __WEBPACK_AMD_DEFINE_ARRAY__), __WEBPACK_AMD_DEFINE_RESULT__ !== undefined && (module.exports = __WEBPACK_AMD_DEFINE_RESULT__));

/***/ }),
/* 60 */
/***/ (function(module, exports, __webpack_require__) {

	var __WEBPACK_AMD_DEFINE_ARRAY__, __WEBPACK_AMD_DEFINE_RESULT__;"use strict";

	!(__WEBPACK_AMD_DEFINE_ARRAY__ = [__webpack_require__(5), __webpack_require__(59), __webpack_require__(61) // Delay is optional because of this dependency
	], __WEBPACK_AMD_DEFINE_RESULT__ = function (jQuery) {

		// Based off of the plugin by Clint Helfers, with permission.
		// http://web.archive.org/web/20100324014747/http://blindsignals.com/index.php/2009/07/jquery-delay/
		jQuery.fn.delay = function (time, type) {
			time = jQuery.fx ? jQuery.fx.speeds[time] || time : time;
			type = type || "fx";

			return this.queue(type, function (next, hooks) {
				var timeout = window.setTimeout(next, time);
				hooks.stop = function () {
					window.clearTimeout(timeout);
				};
			});
		};

		return jQuery.fn.delay;
	}.apply(exports, __WEBPACK_AMD_DEFINE_ARRAY__), __WEBPACK_AMD_DEFINE_RESULT__ !== undefined && (module.exports = __WEBPACK_AMD_DEFINE_RESULT__));

/***/ }),
/* 61 */
/***/ (function(module, exports, __webpack_require__) {

	var __WEBPACK_AMD_DEFINE_ARRAY__, __WEBPACK_AMD_DEFINE_RESULT__;"use strict";

	var _typeof = typeof Symbol === "function" && typeof Symbol.iterator === "symbol" ? function (obj) { return typeof obj; } : function (obj) { return obj && typeof Symbol === "function" && obj.constructor === Symbol && obj !== Symbol.prototype ? "symbol" : typeof obj; };

	!(__WEBPACK_AMD_DEFINE_ARRAY__ = [__webpack_require__(5), __webpack_require__(11), __webpack_require__(18), __webpack_require__(21), __webpack_require__(41), __webpack_require__(22), __webpack_require__(30), __webpack_require__(31), __webpack_require__(39), __webpack_require__(46), __webpack_require__(62), __webpack_require__(59), __webpack_require__(3), __webpack_require__(56), __webpack_require__(50)], __WEBPACK_AMD_DEFINE_RESULT__ = function (jQuery, document, rcssNum, cssExpand, rnotwhite, isHidden, adjustCSS, defaultDisplay, dataPriv) {

		var fxNow,
		    timerId,
		    rfxtypes = /^(?:toggle|show|hide)$/,
		    rrun = /queueHooks$/;

		// Animations created synchronously will run synchronously
		function createFxNow() {
			window.setTimeout(function () {
				fxNow = undefined;
			});
			return fxNow = jQuery.now();
		}

		// Generate parameters to create a standard animation
		function genFx(type, includeWidth) {
			var which,
			    i = 0,
			    attrs = { height: type };

			// If we include width, step value is 1 to do all cssExpand values,
			// otherwise step value is 2 to skip over Left and Right
			includeWidth = includeWidth ? 1 : 0;
			for (; i < 4; i += 2 - includeWidth) {
				which = cssExpand[i];
				attrs["margin" + which] = attrs["padding" + which] = type;
			}

			if (includeWidth) {
				attrs.opacity = attrs.width = type;
			}

			return attrs;
		}

		function createTween(value, prop, animation) {
			var tween,
			    collection = (Animation.tweeners[prop] || []).concat(Animation.tweeners["*"]),
			    index = 0,
			    length = collection.length;
			for (; index < length; index++) {
				if (tween = collection[index].call(animation, prop, value)) {

					// We're done with this property
					return tween;
				}
			}
		}

		function defaultPrefilter(elem, props, opts) {
			/* jshint validthis: true */
			var prop,
			    value,
			    toggle,
			    tween,
			    hooks,
			    oldfire,
			    display,
			    checkDisplay,
			    anim = this,
			    orig = {},
			    style = elem.style,
			    hidden = elem.nodeType && isHidden(elem),
			    dataShow = dataPriv.get(elem, "fxshow");

			// Handle queue: false promises
			if (!opts.queue) {
				hooks = jQuery._queueHooks(elem, "fx");
				if (hooks.unqueued == null) {
					hooks.unqueued = 0;
					oldfire = hooks.empty.fire;
					hooks.empty.fire = function () {
						if (!hooks.unqueued) {
							oldfire();
						}
					};
				}
				hooks.unqueued++;

				anim.always(function () {

					// Ensure the complete handler is called before this completes
					anim.always(function () {
						hooks.unqueued--;
						if (!jQuery.queue(elem, "fx").length) {
							hooks.empty.fire();
						}
					});
				});
			}

			// Height/width overflow pass
			if (elem.nodeType === 1 && ("height" in props || "width" in props)) {

				// Make sure that nothing sneaks out
				// Record all 3 overflow attributes because IE9-10 do not
				// change the overflow attribute when overflowX and
				// overflowY are set to the same value
				opts.overflow = [style.overflow, style.overflowX, style.overflowY];

				// Set display property to inline-block for height/width
				// animations on inline elements that are having width/height animated
				display = jQuery.css(elem, "display");

				// Test default display if display is currently "none"
				checkDisplay = display === "none" ? dataPriv.get(elem, "olddisplay") || defaultDisplay(elem.nodeName) : display;

				if (checkDisplay === "inline" && jQuery.css(elem, "float") === "none") {
					style.display = "inline-block";
				}
			}

			if (opts.overflow) {
				style.overflow = "hidden";
				anim.always(function () {
					style.overflow = opts.overflow[0];
					style.overflowX = opts.overflow[1];
					style.overflowY = opts.overflow[2];
				});
			}

			// show/hide pass
			for (prop in props) {
				value = props[prop];
				if (rfxtypes.exec(value)) {
					delete props[prop];
					toggle = toggle || value === "toggle";
					if (value === (hidden ? "hide" : "show")) {

						// If there is dataShow left over from a stopped hide or show
						// and we are going to proceed with show, we should pretend to be hidden
						if (value === "show" && dataShow && dataShow[prop] !== undefined) {
							hidden = true;
						} else {
							continue;
						}
					}
					orig[prop] = dataShow && dataShow[prop] || jQuery.style(elem, prop);

					// Any non-fx value stops us from restoring the original display value
				} else {
					display = undefined;
				}
			}

			if (!jQuery.isEmptyObject(orig)) {
				if (dataShow) {
					if ("hidden" in dataShow) {
						hidden = dataShow.hidden;
					}
				} else {
					dataShow = dataPriv.access(elem, "fxshow", {});
				}

				// Store state if its toggle - enables .stop().toggle() to "reverse"
				if (toggle) {
					dataShow.hidden = !hidden;
				}
				if (hidden) {
					jQuery(elem).show();
				} else {
					anim.done(function () {
						jQuery(elem).hide();
					});
				}
				anim.done(function () {
					var prop;

					dataPriv.remove(elem, "fxshow");
					for (prop in orig) {
						jQuery.style(elem, prop, orig[prop]);
					}
				});
				for (prop in orig) {
					tween = createTween(hidden ? dataShow[prop] : 0, prop, anim);

					if (!(prop in dataShow)) {
						dataShow[prop] = tween.start;
						if (hidden) {
							tween.end = tween.start;
							tween.start = prop === "width" || prop === "height" ? 1 : 0;
						}
					}
				}

				// If this is a noop like .hide().hide(), restore an overwritten display value
			} else if ((display === "none" ? defaultDisplay(elem.nodeName) : display) === "inline") {
				style.display = display;
			}
		}

		function propFilter(props, specialEasing) {
			var index, name, easing, value, hooks;

			// camelCase, specialEasing and expand cssHook pass
			for (index in props) {
				name = jQuery.camelCase(index);
				easing = specialEasing[name];
				value = props[index];
				if (jQuery.isArray(value)) {
					easing = value[1];
					value = props[index] = value[0];
				}

				if (index !== name) {
					props[name] = value;
					delete props[index];
				}

				hooks = jQuery.cssHooks[name];
				if (hooks && "expand" in hooks) {
					value = hooks.expand(value);
					delete props[name];

					// Not quite $.extend, this won't overwrite existing keys.
					// Reusing 'index' because we have the correct "name"
					for (index in value) {
						if (!(index in props)) {
							props[index] = value[index];
							specialEasing[index] = easing;
						}
					}
				} else {
					specialEasing[name] = easing;
				}
			}
		}

		function Animation(elem, properties, options) {
			var result,
			    stopped,
			    index = 0,
			    length = Animation.prefilters.length,
			    deferred = jQuery.Deferred().always(function () {

				// Don't match elem in the :animated selector
				delete tick.elem;
			}),
			    tick = function tick() {
				if (stopped) {
					return false;
				}
				var currentTime = fxNow || createFxNow(),
				    remaining = Math.max(0, animation.startTime + animation.duration - currentTime),


				// Support: Android 2.3
				// Archaic crash bug won't allow us to use `1 - ( 0.5 || 0 )` (#12497)
				temp = remaining / animation.duration || 0,
				    percent = 1 - temp,
				    index = 0,
				    length = animation.tweens.length;

				for (; index < length; index++) {
					animation.tweens[index].run(percent);
				}

				deferred.notifyWith(elem, [animation, percent, remaining]);

				if (percent < 1 && length) {
					return remaining;
				} else {
					deferred.resolveWith(elem, [animation]);
					return false;
				}
			},
			    animation = deferred.promise({
				elem: elem,
				props: jQuery.extend({}, properties),
				opts: jQuery.extend(true, {
					specialEasing: {},
					easing: jQuery.easing._default
				}, options),
				originalProperties: properties,
				originalOptions: options,
				startTime: fxNow || createFxNow(),
				duration: options.duration,
				tweens: [],
				createTween: function createTween(prop, end) {
					var tween = jQuery.Tween(elem, animation.opts, prop, end, animation.opts.specialEasing[prop] || animation.opts.easing);
					animation.tweens.push(tween);
					return tween;
				},
				stop: function stop(gotoEnd) {
					var index = 0,


					// If we are going to the end, we want to run all the tweens
					// otherwise we skip this part
					length = gotoEnd ? animation.tweens.length : 0;
					if (stopped) {
						return this;
					}
					stopped = true;
					for (; index < length; index++) {
						animation.tweens[index].run(1);
					}

					// Resolve when we played the last frame; otherwise, reject
					if (gotoEnd) {
						deferred.notifyWith(elem, [animation, 1, 0]);
						deferred.resolveWith(elem, [animation, gotoEnd]);
					} else {
						deferred.rejectWith(elem, [animation, gotoEnd]);
					}
					return this;
				}
			}),
			    props = animation.props;

			propFilter(props, animation.opts.specialEasing);

			for (; index < length; index++) {
				result = Animation.prefilters[index].call(animation, elem, props, animation.opts);
				if (result) {
					if (jQuery.isFunction(result.stop)) {
						jQuery._queueHooks(animation.elem, animation.opts.queue).stop = jQuery.proxy(result.stop, result);
					}
					return result;
				}
			}

			jQuery.map(props, createTween, animation);

			if (jQuery.isFunction(animation.opts.start)) {
				animation.opts.start.call(elem, animation);
			}

			jQuery.fx.timer(jQuery.extend(tick, {
				elem: elem,
				anim: animation,
				queue: animation.opts.queue
			}));

			// attach callbacks from options
			return animation.progress(animation.opts.progress).done(animation.opts.done, animation.opts.complete).fail(animation.opts.fail).always(animation.opts.always);
		}

		jQuery.Animation = jQuery.extend(Animation, {
			tweeners: {
				"*": [function (prop, value) {
					var tween = this.createTween(prop, value);
					adjustCSS(tween.elem, prop, rcssNum.exec(value), tween);
					return tween;
				}]
			},

			tweener: function tweener(props, callback) {
				if (jQuery.isFunction(props)) {
					callback = props;
					props = ["*"];
				} else {
					props = props.match(rnotwhite);
				}

				var prop,
				    index = 0,
				    length = props.length;

				for (; index < length; index++) {
					prop = props[index];
					Animation.tweeners[prop] = Animation.tweeners[prop] || [];
					Animation.tweeners[prop].unshift(callback);
				}
			},

			prefilters: [defaultPrefilter],

			prefilter: function prefilter(callback, prepend) {
				if (prepend) {
					Animation.prefilters.unshift(callback);
				} else {
					Animation.prefilters.push(callback);
				}
			}
		});

		jQuery.speed = function (speed, easing, fn) {
			var opt = speed && (typeof speed === "undefined" ? "undefined" : _typeof(speed)) === "object" ? jQuery.extend({}, speed) : {
				complete: fn || !fn && easing || jQuery.isFunction(speed) && speed,
				duration: speed,
				easing: fn && easing || easing && !jQuery.isFunction(easing) && easing
			};

			opt.duration = jQuery.fx.off ? 0 : typeof opt.duration === "number" ? opt.duration : opt.duration in jQuery.fx.speeds ? jQuery.fx.speeds[opt.duration] : jQuery.fx.speeds._default;

			// Normalize opt.queue - true/undefined/null -> "fx"
			if (opt.queue == null || opt.queue === true) {
				opt.queue = "fx";
			}

			// Queueing
			opt.old = opt.complete;

			opt.complete = function () {
				if (jQuery.isFunction(opt.old)) {
					opt.old.call(this);
				}

				if (opt.queue) {
					jQuery.dequeue(this, opt.queue);
				}
			};

			return opt;
		};

		jQuery.fn.extend({
			fadeTo: function fadeTo(speed, to, easing, callback) {

				// Show any hidden elements after setting opacity to 0
				return this.filter(isHidden).css("opacity", 0).show()

				// Animate to the value specified
				.end().animate({ opacity: to }, speed, easing, callback);
			},
			animate: function animate(prop, speed, easing, callback) {
				var empty = jQuery.isEmptyObject(prop),
				    optall = jQuery.speed(speed, easing, callback),
				    doAnimation = function doAnimation() {

					// Operate on a copy of prop so per-property easing won't be lost
					var anim = Animation(this, jQuery.extend({}, prop), optall);

					// Empty animations, or finishing resolves immediately
					if (empty || dataPriv.get(this, "finish")) {
						anim.stop(true);
					}
				};
				doAnimation.finish = doAnimation;

				return empty || optall.queue === false ? this.each(doAnimation) : this.queue(optall.queue, doAnimation);
			},
			stop: function stop(type, clearQueue, gotoEnd) {
				var stopQueue = function stopQueue(hooks) {
					var stop = hooks.stop;
					delete hooks.stop;
					stop(gotoEnd);
				};

				if (typeof type !== "string") {
					gotoEnd = clearQueue;
					clearQueue = type;
					type = undefined;
				}
				if (clearQueue && type !== false) {
					this.queue(type || "fx", []);
				}

				return this.each(function () {
					var dequeue = true,
					    index = type != null && type + "queueHooks",
					    timers = jQuery.timers,
					    data = dataPriv.get(this);

					if (index) {
						if (data[index] && data[index].stop) {
							stopQueue(data[index]);
						}
					} else {
						for (index in data) {
							if (data[index] && data[index].stop && rrun.test(index)) {
								stopQueue(data[index]);
							}
						}
					}

					for (index = timers.length; index--;) {
						if (timers[index].elem === this && (type == null || timers[index].queue === type)) {

							timers[index].anim.stop(gotoEnd);
							dequeue = false;
							timers.splice(index, 1);
						}
					}

					// Start the next in the queue if the last step wasn't forced.
					// Timers currently will call their complete callbacks, which
					// will dequeue but only if they were gotoEnd.
					if (dequeue || !gotoEnd) {
						jQuery.dequeue(this, type);
					}
				});
			},
			finish: function finish(type) {
				if (type !== false) {
					type = type || "fx";
				}
				return this.each(function () {
					var index,
					    data = dataPriv.get(this),
					    queue = data[type + "queue"],
					    hooks = data[type + "queueHooks"],
					    timers = jQuery.timers,
					    length = queue ? queue.length : 0;

					// Enable finishing flag on private data
					data.finish = true;

					// Empty the queue first
					jQuery.queue(this, type, []);

					if (hooks && hooks.stop) {
						hooks.stop.call(this, true);
					}

					// Look for any active animations, and finish them
					for (index = timers.length; index--;) {
						if (timers[index].elem === this && timers[index].queue === type) {
							timers[index].anim.stop(true);
							timers.splice(index, 1);
						}
					}

					// Look for any animations in the old queue and finish them
					for (index = 0; index < length; index++) {
						if (queue[index] && queue[index].finish) {
							queue[index].finish.call(this);
						}
					}

					// Turn off finishing flag
					delete data.finish;
				});
			}
		});

		jQuery.each(["toggle", "show", "hide"], function (i, name) {
			var cssFn = jQuery.fn[name];
			jQuery.fn[name] = function (speed, easing, callback) {
				return speed == null || typeof speed === "boolean" ? cssFn.apply(this, arguments) : this.animate(genFx(name, true), speed, easing, callback);
			};
		});

		// Generate shortcuts for custom animations
		jQuery.each({
			slideDown: genFx("show"),
			slideUp: genFx("hide"),
			slideToggle: genFx("toggle"),
			fadeIn: { opacity: "show" },
			fadeOut: { opacity: "hide" },
			fadeToggle: { opacity: "toggle" }
		}, function (name, props) {
			jQuery.fn[name] = function (speed, easing, callback) {
				return this.animate(props, speed, easing, callback);
			};
		});

		jQuery.timers = [];
		jQuery.fx.tick = function () {
			var timer,
			    i = 0,
			    timers = jQuery.timers;

			fxNow = jQuery.now();

			for (; i < timers.length; i++) {
				timer = timers[i];

				// Checks the timer has not already been removed
				if (!timer() && timers[i] === timer) {
					timers.splice(i--, 1);
				}
			}

			if (!timers.length) {
				jQuery.fx.stop();
			}
			fxNow = undefined;
		};

		jQuery.fx.timer = function (timer) {
			jQuery.timers.push(timer);
			if (timer()) {
				jQuery.fx.start();
			} else {
				jQuery.timers.pop();
			}
		};

		jQuery.fx.interval = 13;
		jQuery.fx.start = function () {
			if (!timerId) {
				timerId = window.setInterval(jQuery.fx.tick, jQuery.fx.interval);
			}
		};

		jQuery.fx.stop = function () {
			window.clearInterval(timerId);

			timerId = null;
		};

		jQuery.fx.speeds = {
			slow: 600,
			fast: 200,

			// Default speed
			_default: 400
		};

		return jQuery;
	}.apply(exports, __WEBPACK_AMD_DEFINE_ARRAY__), __WEBPACK_AMD_DEFINE_RESULT__ !== undefined && (module.exports = __WEBPACK_AMD_DEFINE_RESULT__));

/***/ }),
/* 62 */
/***/ (function(module, exports, __webpack_require__) {

	var __WEBPACK_AMD_DEFINE_ARRAY__, __WEBPACK_AMD_DEFINE_RESULT__;"use strict";

	!(__WEBPACK_AMD_DEFINE_ARRAY__ = [__webpack_require__(5), __webpack_require__(3)], __WEBPACK_AMD_DEFINE_RESULT__ = function (jQuery) {

		function Tween(elem, options, prop, end, easing) {
			return new Tween.prototype.init(elem, options, prop, end, easing);
		}
		jQuery.Tween = Tween;

		Tween.prototype = {
			constructor: Tween,
			init: function init(elem, options, prop, end, easing, unit) {
				this.elem = elem;
				this.prop = prop;
				this.easing = easing || jQuery.easing._default;
				this.options = options;
				this.start = this.now = this.cur();
				this.end = end;
				this.unit = unit || (jQuery.cssNumber[prop] ? "" : "px");
			},
			cur: function cur() {
				var hooks = Tween.propHooks[this.prop];

				return hooks && hooks.get ? hooks.get(this) : Tween.propHooks._default.get(this);
			},
			run: function run(percent) {
				var eased,
				    hooks = Tween.propHooks[this.prop];

				if (this.options.duration) {
					this.pos = eased = jQuery.easing[this.easing](percent, this.options.duration * percent, 0, 1, this.options.duration);
				} else {
					this.pos = eased = percent;
				}
				this.now = (this.end - this.start) * eased + this.start;

				if (this.options.step) {
					this.options.step.call(this.elem, this.now, this);
				}

				if (hooks && hooks.set) {
					hooks.set(this);
				} else {
					Tween.propHooks._default.set(this);
				}
				return this;
			}
		};

		Tween.prototype.init.prototype = Tween.prototype;

		Tween.propHooks = {
			_default: {
				get: function get(tween) {
					var result;

					// Use a property on the element directly when it is not a DOM element,
					// or when there is no matching style property that exists.
					if (tween.elem.nodeType !== 1 || tween.elem[tween.prop] != null && tween.elem.style[tween.prop] == null) {
						return tween.elem[tween.prop];
					}

					// Passing an empty string as a 3rd parameter to .css will automatically
					// attempt a parseFloat and fallback to a string if the parse fails.
					// Simple values such as "10px" are parsed to Float;
					// complex values such as "rotate(1rad)" are returned as-is.
					result = jQuery.css(tween.elem, tween.prop, "");

					// Empty strings, null, undefined and "auto" are converted to 0.
					return !result || result === "auto" ? 0 : result;
				},
				set: function set(tween) {

					// Use step hook for back compat.
					// Use cssHook if its there.
					// Use .style if available and use plain properties where available.
					if (jQuery.fx.step[tween.prop]) {
						jQuery.fx.step[tween.prop](tween);
					} else if (tween.elem.nodeType === 1 && (tween.elem.style[jQuery.cssProps[tween.prop]] != null || jQuery.cssHooks[tween.prop])) {
						jQuery.style(tween.elem, tween.prop, tween.now + tween.unit);
					} else {
						tween.elem[tween.prop] = tween.now;
					}
				}
			}
		};

		// Support: IE9
		// Panic based approach to setting things on disconnected nodes
		Tween.propHooks.scrollTop = Tween.propHooks.scrollLeft = {
			set: function set(tween) {
				if (tween.elem.nodeType && tween.elem.parentNode) {
					tween.elem[tween.prop] = tween.now;
				}
			}
		};

		jQuery.easing = {
			linear: function linear(p) {
				return p;
			},
			swing: function swing(p) {
				return 0.5 - Math.cos(p * Math.PI) / 2;
			},
			_default: "swing"
		};

		jQuery.fx = Tween.prototype.init;

		// Back Compat <1.8 extension point
		jQuery.fx.step = {};
	}.apply(exports, __WEBPACK_AMD_DEFINE_ARRAY__), __WEBPACK_AMD_DEFINE_RESULT__ !== undefined && (module.exports = __WEBPACK_AMD_DEFINE_RESULT__));

/***/ }),
/* 63 */
/***/ (function(module, exports, __webpack_require__) {

	var __WEBPACK_AMD_DEFINE_ARRAY__, __WEBPACK_AMD_DEFINE_RESULT__;"use strict";

	!(__WEBPACK_AMD_DEFINE_ARRAY__ = [__webpack_require__(5), __webpack_require__(64), __webpack_require__(66), __webpack_require__(67), __webpack_require__(68)], __WEBPACK_AMD_DEFINE_RESULT__ = function (jQuery) {

		// Return jQuery for attributes-only inclusion
		return jQuery;
	}.apply(exports, __WEBPACK_AMD_DEFINE_ARRAY__), __WEBPACK_AMD_DEFINE_RESULT__ !== undefined && (module.exports = __WEBPACK_AMD_DEFINE_RESULT__));

/***/ }),
/* 64 */
/***/ (function(module, exports, __webpack_require__) {

	var __WEBPACK_AMD_DEFINE_ARRAY__, __WEBPACK_AMD_DEFINE_RESULT__;"use strict";

	!(__WEBPACK_AMD_DEFINE_ARRAY__ = [__webpack_require__(5), __webpack_require__(16), __webpack_require__(65), __webpack_require__(41), __webpack_require__(23)], __WEBPACK_AMD_DEFINE_RESULT__ = function (jQuery, access, support, rnotwhite) {

		var boolHook,
		    attrHandle = jQuery.expr.attrHandle;

		jQuery.fn.extend({
			attr: function attr(name, value) {
				return access(this, jQuery.attr, name, value, arguments.length > 1);
			},

			removeAttr: function removeAttr(name) {
				return this.each(function () {
					jQuery.removeAttr(this, name);
				});
			}
		});

		jQuery.extend({
			attr: function attr(elem, name, value) {
				var ret,
				    hooks,
				    nType = elem.nodeType;

				// Don't get/set attributes on text, comment and attribute nodes
				if (nType === 3 || nType === 8 || nType === 2) {
					return;
				}

				// Fallback to prop when attributes are not supported
				if (typeof elem.getAttribute === "undefined") {
					return jQuery.prop(elem, name, value);
				}

				// All attributes are lowercase
				// Grab necessary hook if one is defined
				if (nType !== 1 || !jQuery.isXMLDoc(elem)) {
					name = name.toLowerCase();
					hooks = jQuery.attrHooks[name] || (jQuery.expr.match.bool.test(name) ? boolHook : undefined);
				}

				if (value !== undefined) {
					if (value === null) {
						jQuery.removeAttr(elem, name);
						return;
					}

					if (hooks && "set" in hooks && (ret = hooks.set(elem, value, name)) !== undefined) {
						return ret;
					}

					elem.setAttribute(name, value + "");
					return value;
				}

				if (hooks && "get" in hooks && (ret = hooks.get(elem, name)) !== null) {
					return ret;
				}

				ret = jQuery.find.attr(elem, name);

				// Non-existent attributes return null, we normalize to undefined
				return ret == null ? undefined : ret;
			},

			attrHooks: {
				type: {
					set: function set(elem, value) {
						if (!support.radioValue && value === "radio" && jQuery.nodeName(elem, "input")) {
							var val = elem.value;
							elem.setAttribute("type", value);
							if (val) {
								elem.value = val;
							}
							return value;
						}
					}
				}
			},

			removeAttr: function removeAttr(elem, value) {
				var name,
				    propName,
				    i = 0,
				    attrNames = value && value.match(rnotwhite);

				if (attrNames && elem.nodeType === 1) {
					while (name = attrNames[i++]) {
						propName = jQuery.propFix[name] || name;

						// Boolean attributes get special treatment (#10870)
						if (jQuery.expr.match.bool.test(name)) {

							// Set corresponding property to false
							elem[propName] = false;
						}

						elem.removeAttribute(name);
					}
				}
			}
		});

		// Hooks for boolean attributes
		boolHook = {
			set: function set(elem, value, name) {
				if (value === false) {

					// Remove boolean attributes when set to false
					jQuery.removeAttr(elem, name);
				} else {
					elem.setAttribute(name, name);
				}
				return name;
			}
		};
		jQuery.each(jQuery.expr.match.bool.source.match(/\w+/g), function (i, name) {
			var getter = attrHandle[name] || jQuery.find.attr;

			attrHandle[name] = function (elem, name, isXML) {
				var ret, handle;
				if (!isXML) {

					// Avoid an infinite loop by temporarily removing this function from the getter
					handle = attrHandle[name];
					attrHandle[name] = ret;
					ret = getter(elem, name, isXML) != null ? name.toLowerCase() : null;
					attrHandle[name] = handle;
				}
				return ret;
			};
		});
	}.apply(exports, __WEBPACK_AMD_DEFINE_ARRAY__), __WEBPACK_AMD_DEFINE_RESULT__ !== undefined && (module.exports = __WEBPACK_AMD_DEFINE_RESULT__));

/***/ }),
/* 65 */
/***/ (function(module, exports, __webpack_require__) {

	var __WEBPACK_AMD_DEFINE_ARRAY__, __WEBPACK_AMD_DEFINE_RESULT__;"use strict";

	!(__WEBPACK_AMD_DEFINE_ARRAY__ = [__webpack_require__(11), __webpack_require__(15)], __WEBPACK_AMD_DEFINE_RESULT__ = function (document, support) {

		(function () {
			var input = document.createElement("input"),
			    select = document.createElement("select"),
			    opt = select.appendChild(document.createElement("option"));

			input.type = "checkbox";

			// Support: iOS<=5.1, Android<=4.2+
			// Default value for a checkbox should be "on"
			support.checkOn = input.value !== "";

			// Support: IE<=11+
			// Must access selectedIndex to make default options select
			support.optSelected = opt.selected;

			// Support: Android<=2.3
			// Options inside disabled selects are incorrectly marked as disabled
			select.disabled = true;
			support.optDisabled = !opt.disabled;

			// Support: IE<=11+
			// An input loses its value after becoming a radio
			input = document.createElement("input");
			input.value = "t";
			input.type = "radio";
			support.radioValue = input.value === "t";
		})();

		return support;
	}.apply(exports, __WEBPACK_AMD_DEFINE_ARRAY__), __WEBPACK_AMD_DEFINE_RESULT__ !== undefined && (module.exports = __WEBPACK_AMD_DEFINE_RESULT__));

/***/ }),
/* 66 */
/***/ (function(module, exports, __webpack_require__) {

	var __WEBPACK_AMD_DEFINE_ARRAY__, __WEBPACK_AMD_DEFINE_RESULT__;"use strict";

	!(__WEBPACK_AMD_DEFINE_ARRAY__ = [__webpack_require__(5), __webpack_require__(16), __webpack_require__(65), __webpack_require__(23)], __WEBPACK_AMD_DEFINE_RESULT__ = function (jQuery, access, support) {

		var rfocusable = /^(?:input|select|textarea|button)$/i,
		    rclickable = /^(?:a|area)$/i;

		jQuery.fn.extend({
			prop: function prop(name, value) {
				return access(this, jQuery.prop, name, value, arguments.length > 1);
			},

			removeProp: function removeProp(name) {
				return this.each(function () {
					delete this[jQuery.propFix[name] || name];
				});
			}
		});

		jQuery.extend({
			prop: function prop(elem, name, value) {
				var ret,
				    hooks,
				    nType = elem.nodeType;

				// Don't get/set properties on text, comment and attribute nodes
				if (nType === 3 || nType === 8 || nType === 2) {
					return;
				}

				if (nType !== 1 || !jQuery.isXMLDoc(elem)) {

					// Fix name and attach hooks
					name = jQuery.propFix[name] || name;
					hooks = jQuery.propHooks[name];
				}

				if (value !== undefined) {
					if (hooks && "set" in hooks && (ret = hooks.set(elem, value, name)) !== undefined) {
						return ret;
					}

					return elem[name] = value;
				}

				if (hooks && "get" in hooks && (ret = hooks.get(elem, name)) !== null) {
					return ret;
				}

				return elem[name];
			},

			propHooks: {
				tabIndex: {
					get: function get(elem) {

						// elem.tabIndex doesn't always return the
						// correct value when it hasn't been explicitly set
						// http://fluidproject.org/blog/2008/01/09/getting-setting-and-removing-tabindex-values-with-javascript/
						// Use proper attribute retrieval(#12072)
						var tabindex = jQuery.find.attr(elem, "tabindex");

						return tabindex ? parseInt(tabindex, 10) : rfocusable.test(elem.nodeName) || rclickable.test(elem.nodeName) && elem.href ? 0 : -1;
					}
				}
			},

			propFix: {
				"for": "htmlFor",
				"class": "className"
			}
		});

		// Support: IE <=11 only
		// Accessing the selectedIndex property
		// forces the browser to respect setting selected
		// on the option
		// The getter ensures a default option is selected
		// when in an optgroup
		if (!support.optSelected) {
			jQuery.propHooks.selected = {
				get: function get(elem) {
					var parent = elem.parentNode;
					if (parent && parent.parentNode) {
						parent.parentNode.selectedIndex;
					}
					return null;
				},
				set: function set(elem) {
					var parent = elem.parentNode;
					if (parent) {
						parent.selectedIndex;

						if (parent.parentNode) {
							parent.parentNode.selectedIndex;
						}
					}
				}
			};
		}

		jQuery.each(["tabIndex", "readOnly", "maxLength", "cellSpacing", "cellPadding", "rowSpan", "colSpan", "useMap", "frameBorder", "contentEditable"], function () {
			jQuery.propFix[this.toLowerCase()] = this;
		});
	}.apply(exports, __WEBPACK_AMD_DEFINE_ARRAY__), __WEBPACK_AMD_DEFINE_RESULT__ !== undefined && (module.exports = __WEBPACK_AMD_DEFINE_RESULT__));

/***/ }),
/* 67 */
/***/ (function(module, exports, __webpack_require__) {

	var __WEBPACK_AMD_DEFINE_ARRAY__, __WEBPACK_AMD_DEFINE_RESULT__;"use strict";

	var _typeof = typeof Symbol === "function" && typeof Symbol.iterator === "symbol" ? function (obj) { return typeof obj; } : function (obj) { return obj && typeof Symbol === "function" && obj.constructor === Symbol && obj !== Symbol.prototype ? "symbol" : typeof obj; };

	!(__WEBPACK_AMD_DEFINE_ARRAY__ = [__webpack_require__(5), __webpack_require__(41), __webpack_require__(39), __webpack_require__(46)], __WEBPACK_AMD_DEFINE_RESULT__ = function (jQuery, rnotwhite, dataPriv) {

		var rclass = /[\t\r\n\f]/g;

		function getClass(elem) {
			return elem.getAttribute && elem.getAttribute("class") || "";
		}

		jQuery.fn.extend({
			addClass: function addClass(value) {
				var classes,
				    elem,
				    cur,
				    curValue,
				    clazz,
				    j,
				    finalValue,
				    i = 0;

				if (jQuery.isFunction(value)) {
					return this.each(function (j) {
						jQuery(this).addClass(value.call(this, j, getClass(this)));
					});
				}

				if (typeof value === "string" && value) {
					classes = value.match(rnotwhite) || [];

					while (elem = this[i++]) {
						curValue = getClass(elem);
						cur = elem.nodeType === 1 && (" " + curValue + " ").replace(rclass, " ");

						if (cur) {
							j = 0;
							while (clazz = classes[j++]) {
								if (cur.indexOf(" " + clazz + " ") < 0) {
									cur += clazz + " ";
								}
							}

							// Only assign if different to avoid unneeded rendering.
							finalValue = jQuery.trim(cur);
							if (curValue !== finalValue) {
								elem.setAttribute("class", finalValue);
							}
						}
					}
				}

				return this;
			},

			removeClass: function removeClass(value) {
				var classes,
				    elem,
				    cur,
				    curValue,
				    clazz,
				    j,
				    finalValue,
				    i = 0;

				if (jQuery.isFunction(value)) {
					return this.each(function (j) {
						jQuery(this).removeClass(value.call(this, j, getClass(this)));
					});
				}

				if (!arguments.length) {
					return this.attr("class", "");
				}

				if (typeof value === "string" && value) {
					classes = value.match(rnotwhite) || [];

					while (elem = this[i++]) {
						curValue = getClass(elem);

						// This expression is here for better compressibility (see addClass)
						cur = elem.nodeType === 1 && (" " + curValue + " ").replace(rclass, " ");

						if (cur) {
							j = 0;
							while (clazz = classes[j++]) {

								// Remove *all* instances
								while (cur.indexOf(" " + clazz + " ") > -1) {
									cur = cur.replace(" " + clazz + " ", " ");
								}
							}

							// Only assign if different to avoid unneeded rendering.
							finalValue = jQuery.trim(cur);
							if (curValue !== finalValue) {
								elem.setAttribute("class", finalValue);
							}
						}
					}
				}

				return this;
			},

			toggleClass: function toggleClass(value, stateVal) {
				var type = typeof value === "undefined" ? "undefined" : _typeof(value);

				if (typeof stateVal === "boolean" && type === "string") {
					return stateVal ? this.addClass(value) : this.removeClass(value);
				}

				if (jQuery.isFunction(value)) {
					return this.each(function (i) {
						jQuery(this).toggleClass(value.call(this, i, getClass(this), stateVal), stateVal);
					});
				}

				return this.each(function () {
					var className, i, self, classNames;

					if (type === "string") {

						// Toggle individual class names
						i = 0;
						self = jQuery(this);
						classNames = value.match(rnotwhite) || [];

						while (className = classNames[i++]) {

							// Check each className given, space separated list
							if (self.hasClass(className)) {
								self.removeClass(className);
							} else {
								self.addClass(className);
							}
						}

						// Toggle whole class name
					} else if (value === undefined || type === "boolean") {
						className = getClass(this);
						if (className) {

							// Store className if set
							dataPriv.set(this, "__className__", className);
						}

						// If the element has a class name or if we're passed `false`,
						// then remove the whole classname (if there was one, the above saved it).
						// Otherwise bring back whatever was previously saved (if anything),
						// falling back to the empty string if nothing was stored.
						if (this.setAttribute) {
							this.setAttribute("class", className || value === false ? "" : dataPriv.get(this, "__className__") || "");
						}
					}
				});
			},

			hasClass: function hasClass(selector) {
				var className,
				    elem,
				    i = 0;

				className = " " + selector + " ";
				while (elem = this[i++]) {
					if (elem.nodeType === 1 && (" " + getClass(elem) + " ").replace(rclass, " ").indexOf(className) > -1) {
						return true;
					}
				}

				return false;
			}
		});
	}.apply(exports, __WEBPACK_AMD_DEFINE_ARRAY__), __WEBPACK_AMD_DEFINE_RESULT__ !== undefined && (module.exports = __WEBPACK_AMD_DEFINE_RESULT__));

/***/ }),
/* 68 */
/***/ (function(module, exports, __webpack_require__) {

	var __WEBPACK_AMD_DEFINE_ARRAY__, __WEBPACK_AMD_DEFINE_RESULT__;"use strict";

	!(__WEBPACK_AMD_DEFINE_ARRAY__ = [__webpack_require__(5), __webpack_require__(65), __webpack_require__(46)], __WEBPACK_AMD_DEFINE_RESULT__ = function (jQuery, support) {

		var rreturn = /\r/g,
		    rspaces = /[\x20\t\r\n\f]+/g;

		jQuery.fn.extend({
			val: function val(value) {
				var hooks,
				    ret,
				    isFunction,
				    elem = this[0];

				if (!arguments.length) {
					if (elem) {
						hooks = jQuery.valHooks[elem.type] || jQuery.valHooks[elem.nodeName.toLowerCase()];

						if (hooks && "get" in hooks && (ret = hooks.get(elem, "value")) !== undefined) {
							return ret;
						}

						ret = elem.value;

						return typeof ret === "string" ?

						// Handle most common string cases
						ret.replace(rreturn, "") :

						// Handle cases where value is null/undef or number
						ret == null ? "" : ret;
					}

					return;
				}

				isFunction = jQuery.isFunction(value);

				return this.each(function (i) {
					var val;

					if (this.nodeType !== 1) {
						return;
					}

					if (isFunction) {
						val = value.call(this, i, jQuery(this).val());
					} else {
						val = value;
					}

					// Treat null/undefined as ""; convert numbers to string
					if (val == null) {
						val = "";
					} else if (typeof val === "number") {
						val += "";
					} else if (jQuery.isArray(val)) {
						val = jQuery.map(val, function (value) {
							return value == null ? "" : value + "";
						});
					}

					hooks = jQuery.valHooks[this.type] || jQuery.valHooks[this.nodeName.toLowerCase()];

					// If set returns undefined, fall back to normal setting
					if (!hooks || !("set" in hooks) || hooks.set(this, val, "value") === undefined) {
						this.value = val;
					}
				});
			}
		});

		jQuery.extend({
			valHooks: {
				option: {
					get: function get(elem) {

						var val = jQuery.find.attr(elem, "value");
						return val != null ? val :

						// Support: IE10-11+
						// option.text throws exceptions (#14686, #14858)
						// Strip and collapse whitespace
						// https://html.spec.whatwg.org/#strip-and-collapse-whitespace
						jQuery.trim(jQuery.text(elem)).replace(rspaces, " ");
					}
				},
				select: {
					get: function get(elem) {
						var value,
						    option,
						    options = elem.options,
						    index = elem.selectedIndex,
						    one = elem.type === "select-one" || index < 0,
						    values = one ? null : [],
						    max = one ? index + 1 : options.length,
						    i = index < 0 ? max : one ? index : 0;

						// Loop through all the selected options
						for (; i < max; i++) {
							option = options[i];

							// IE8-9 doesn't update selected after form reset (#2551)
							if ((option.selected || i === index) && (

							// Don't return options that are disabled or in a disabled optgroup
							support.optDisabled ? !option.disabled : option.getAttribute("disabled") === null) && (!option.parentNode.disabled || !jQuery.nodeName(option.parentNode, "optgroup"))) {

								// Get the specific value for the option
								value = jQuery(option).val();

								// We don't need an array for one selects
								if (one) {
									return value;
								}

								// Multi-Selects return an array
								values.push(value);
							}
						}

						return values;
					},

					set: function set(elem, value) {
						var optionSet,
						    option,
						    options = elem.options,
						    values = jQuery.makeArray(value),
						    i = options.length;

						while (i--) {
							option = options[i];
							if (option.selected = jQuery.inArray(jQuery.valHooks.option.get(option), values) > -1) {
								optionSet = true;
							}
						}

						// Force browsers to behave consistently when non-matching value is set
						if (!optionSet) {
							elem.selectedIndex = -1;
						}
						return values;
					}
				}
			}
		});

		// Radios and checkboxes getter/setter
		jQuery.each(["radio", "checkbox"], function () {
			jQuery.valHooks[this] = {
				set: function set(elem, value) {
					if (jQuery.isArray(value)) {
						return elem.checked = jQuery.inArray(jQuery(elem).val(), value) > -1;
					}
				}
			};
			if (!support.checkOn) {
				jQuery.valHooks[this].get = function (elem) {
					return elem.getAttribute("value") === null ? "on" : elem.value;
				};
			}
		});
	}.apply(exports, __WEBPACK_AMD_DEFINE_ARRAY__), __WEBPACK_AMD_DEFINE_RESULT__ !== undefined && (module.exports = __WEBPACK_AMD_DEFINE_RESULT__));

/***/ }),
/* 69 */
/***/ (function(module, exports, __webpack_require__) {

	var __WEBPACK_AMD_DEFINE_ARRAY__, __WEBPACK_AMD_DEFINE_RESULT__;"use strict";

	!(__WEBPACK_AMD_DEFINE_ARRAY__ = [__webpack_require__(5), __webpack_require__(53), __webpack_require__(70)], __WEBPACK_AMD_DEFINE_RESULT__ = function (jQuery) {

		jQuery.each(("blur focus focusin focusout load resize scroll unload click dblclick " + "mousedown mouseup mousemove mouseover mouseout mouseenter mouseleave " + "change select submit keydown keypress keyup error contextmenu").split(" "), function (i, name) {

			// Handle event binding
			jQuery.fn[name] = function (data, fn) {
				return arguments.length > 0 ? this.on(name, null, data, fn) : this.trigger(name);
			};
		});

		jQuery.fn.extend({
			hover: function hover(fnOver, fnOut) {
				return this.mouseenter(fnOver).mouseleave(fnOut || fnOver);
			}
		});
	}.apply(exports, __WEBPACK_AMD_DEFINE_ARRAY__), __WEBPACK_AMD_DEFINE_RESULT__ !== undefined && (module.exports = __WEBPACK_AMD_DEFINE_RESULT__));

/***/ }),
/* 70 */
/***/ (function(module, exports, __webpack_require__) {

	var __WEBPACK_AMD_DEFINE_ARRAY__, __WEBPACK_AMD_DEFINE_RESULT__;"use strict";

	var _typeof = typeof Symbol === "function" && typeof Symbol.iterator === "symbol" ? function (obj) { return typeof obj; } : function (obj) { return obj && typeof Symbol === "function" && obj.constructor === Symbol && obj !== Symbol.prototype ? "symbol" : typeof obj; };

	!(__WEBPACK_AMD_DEFINE_ARRAY__ = [__webpack_require__(5), __webpack_require__(11), __webpack_require__(39), __webpack_require__(42), __webpack_require__(14), __webpack_require__(53)], __WEBPACK_AMD_DEFINE_RESULT__ = function (jQuery, document, dataPriv, acceptData, hasOwn) {

		var rfocusMorph = /^(?:focusinfocus|focusoutblur)$/;

		jQuery.extend(jQuery.event, {

			trigger: function trigger(event, data, elem, onlyHandlers) {

				var i,
				    cur,
				    tmp,
				    bubbleType,
				    ontype,
				    handle,
				    special,
				    eventPath = [elem || document],
				    type = hasOwn.call(event, "type") ? event.type : event,
				    namespaces = hasOwn.call(event, "namespace") ? event.namespace.split(".") : [];

				cur = tmp = elem = elem || document;

				// Don't do events on text and comment nodes
				if (elem.nodeType === 3 || elem.nodeType === 8) {
					return;
				}

				// focus/blur morphs to focusin/out; ensure we're not firing them right now
				if (rfocusMorph.test(type + jQuery.event.triggered)) {
					return;
				}

				if (type.indexOf(".") > -1) {

					// Namespaced trigger; create a regexp to match event type in handle()
					namespaces = type.split(".");
					type = namespaces.shift();
					namespaces.sort();
				}
				ontype = type.indexOf(":") < 0 && "on" + type;

				// Caller can pass in a jQuery.Event object, Object, or just an event type string
				event = event[jQuery.expando] ? event : new jQuery.Event(type, (typeof event === "undefined" ? "undefined" : _typeof(event)) === "object" && event);

				// Trigger bitmask: & 1 for native handlers; & 2 for jQuery (always true)
				event.isTrigger = onlyHandlers ? 2 : 3;
				event.namespace = namespaces.join(".");
				event.rnamespace = event.namespace ? new RegExp("(^|\\.)" + namespaces.join("\\.(?:.*\\.|)") + "(\\.|$)") : null;

				// Clean up the event in case it is being reused
				event.result = undefined;
				if (!event.target) {
					event.target = elem;
				}

				// Clone any incoming data and prepend the event, creating the handler arg list
				data = data == null ? [event] : jQuery.makeArray(data, [event]);

				// Allow special events to draw outside the lines
				special = jQuery.event.special[type] || {};
				if (!onlyHandlers && special.trigger && special.trigger.apply(elem, data) === false) {
					return;
				}

				// Determine event propagation path in advance, per W3C events spec (#9951)
				// Bubble up to document, then to window; watch for a global ownerDocument var (#9724)
				if (!onlyHandlers && !special.noBubble && !jQuery.isWindow(elem)) {

					bubbleType = special.delegateType || type;
					if (!rfocusMorph.test(bubbleType + type)) {
						cur = cur.parentNode;
					}
					for (; cur; cur = cur.parentNode) {
						eventPath.push(cur);
						tmp = cur;
					}

					// Only add window if we got to document (e.g., not plain obj or detached DOM)
					if (tmp === (elem.ownerDocument || document)) {
						eventPath.push(tmp.defaultView || tmp.parentWindow || window);
					}
				}

				// Fire handlers on the event path
				i = 0;
				while ((cur = eventPath[i++]) && !event.isPropagationStopped()) {

					event.type = i > 1 ? bubbleType : special.bindType || type;

					// jQuery handler
					handle = (dataPriv.get(cur, "events") || {})[event.type] && dataPriv.get(cur, "handle");
					if (handle) {
						handle.apply(cur, data);
					}

					// Native handler
					handle = ontype && cur[ontype];
					if (handle && handle.apply && acceptData(cur)) {
						event.result = handle.apply(cur, data);
						if (event.result === false) {
							event.preventDefault();
						}
					}
				}
				event.type = type;

				// If nobody prevented the default action, do it now
				if (!onlyHandlers && !event.isDefaultPrevented()) {

					if ((!special._default || special._default.apply(eventPath.pop(), data) === false) && acceptData(elem)) {

						// Call a native DOM method on the target with the same name name as the event.
						// Don't do default actions on window, that's where global variables be (#6170)
						if (ontype && jQuery.isFunction(elem[type]) && !jQuery.isWindow(elem)) {

							// Don't re-trigger an onFOO event when we call its FOO() method
							tmp = elem[ontype];

							if (tmp) {
								elem[ontype] = null;
							}

							// Prevent re-triggering of the same event, since we already bubbled it above
							jQuery.event.triggered = type;
							elem[type]();
							jQuery.event.triggered = undefined;

							if (tmp) {
								elem[ontype] = tmp;
							}
						}
					}
				}

				return event.result;
			},

			// Piggyback on a donor event to simulate a different one
			// Used only for `focus(in | out)` events
			simulate: function simulate(type, elem, event) {
				var e = jQuery.extend(new jQuery.Event(), event, {
					type: type,
					isSimulated: true
				});

				jQuery.event.trigger(e, null, elem);
			}

		});

		jQuery.fn.extend({

			trigger: function trigger(type, data) {
				return this.each(function () {
					jQuery.event.trigger(type, data, this);
				});
			},
			triggerHandler: function triggerHandler(type, data) {
				var elem = this[0];
				if (elem) {
					return jQuery.event.trigger(type, data, elem, true);
				}
			}
		});

		return jQuery;
	}.apply(exports, __WEBPACK_AMD_DEFINE_ARRAY__), __WEBPACK_AMD_DEFINE_RESULT__ !== undefined && (module.exports = __WEBPACK_AMD_DEFINE_RESULT__));

/***/ }),
/* 71 */
/***/ (function(module, exports, __webpack_require__) {

	var __WEBPACK_AMD_DEFINE_ARRAY__, __WEBPACK_AMD_DEFINE_RESULT__;"use strict";

	!(__WEBPACK_AMD_DEFINE_ARRAY__ = [__webpack_require__(5), __webpack_require__(39), __webpack_require__(72), __webpack_require__(53), __webpack_require__(70)], __WEBPACK_AMD_DEFINE_RESULT__ = function (jQuery, dataPriv, support) {

		// Support: Firefox
		// Firefox doesn't have focus(in | out) events
		// Related ticket - https://bugzilla.mozilla.org/show_bug.cgi?id=687787
		//
		// Support: Chrome, Safari
		// focus(in | out) events fire after focus & blur events,
		// which is spec violation - http://www.w3.org/TR/DOM-Level-3-Events/#events-focusevent-event-order
		// Related ticket - https://code.google.com/p/chromium/issues/detail?id=449857
		if (!support.focusin) {
			jQuery.each({ focus: "focusin", blur: "focusout" }, function (orig, fix) {

				// Attach a single capturing handler on the document while someone wants focusin/focusout
				var handler = function handler(event) {
					jQuery.event.simulate(fix, event.target, jQuery.event.fix(event));
				};

				jQuery.event.special[fix] = {
					setup: function setup() {
						var doc = this.ownerDocument || this,
						    attaches = dataPriv.access(doc, fix);

						if (!attaches) {
							doc.addEventListener(orig, handler, true);
						}
						dataPriv.access(doc, fix, (attaches || 0) + 1);
					},
					teardown: function teardown() {
						var doc = this.ownerDocument || this,
						    attaches = dataPriv.access(doc, fix) - 1;

						if (!attaches) {
							doc.removeEventListener(orig, handler, true);
							dataPriv.remove(doc, fix);
						} else {
							dataPriv.access(doc, fix, attaches);
						}
					}
				};
			});
		}

		return jQuery;
	}.apply(exports, __WEBPACK_AMD_DEFINE_ARRAY__), __WEBPACK_AMD_DEFINE_RESULT__ !== undefined && (module.exports = __WEBPACK_AMD_DEFINE_RESULT__));

/***/ }),
/* 72 */
/***/ (function(module, exports, __webpack_require__) {

	var __WEBPACK_AMD_DEFINE_ARRAY__, __WEBPACK_AMD_DEFINE_RESULT__;"use strict";

	!(__WEBPACK_AMD_DEFINE_ARRAY__ = [__webpack_require__(15)], __WEBPACK_AMD_DEFINE_RESULT__ = function (support) {

		support.focusin = "onfocusin" in window;

		return support;
	}.apply(exports, __WEBPACK_AMD_DEFINE_ARRAY__), __WEBPACK_AMD_DEFINE_RESULT__ !== undefined && (module.exports = __WEBPACK_AMD_DEFINE_RESULT__));

/***/ }),
/* 73 */
/***/ (function(module, exports, __webpack_require__) {

	var __WEBPACK_AMD_DEFINE_ARRAY__, __WEBPACK_AMD_DEFINE_RESULT__;"use strict";

	!(__WEBPACK_AMD_DEFINE_ARRAY__ = [__webpack_require__(74)], __WEBPACK_AMD_DEFINE_RESULT__ = function (jQuery) {

		jQuery._evalUrl = function (url) {
			return jQuery.ajax({
				url: url,

				// Make this explicit, since user can override this through ajaxSetup (#11264)
				type: "GET",
				dataType: "script",
				async: false,
				global: false,
				"throws": true
			});
		};

		return jQuery._evalUrl;
	}.apply(exports, __WEBPACK_AMD_DEFINE_ARRAY__), __WEBPACK_AMD_DEFINE_RESULT__ !== undefined && (module.exports = __WEBPACK_AMD_DEFINE_RESULT__));

/***/ }),
/* 74 */
/***/ (function(module, exports, __webpack_require__) {

	var __WEBPACK_AMD_DEFINE_ARRAY__, __WEBPACK_AMD_DEFINE_RESULT__;"use strict";

	var _typeof = typeof Symbol === "function" && typeof Symbol.iterator === "symbol" ? function (obj) { return typeof obj; } : function (obj) { return obj && typeof Symbol === "function" && obj.constructor === Symbol && obj !== Symbol.prototype ? "symbol" : typeof obj; };

	!(__WEBPACK_AMD_DEFINE_ARRAY__ = [__webpack_require__(5), __webpack_require__(11), __webpack_require__(41), __webpack_require__(75), __webpack_require__(76), __webpack_require__(77), __webpack_require__(46), __webpack_require__(78), __webpack_require__(79), __webpack_require__(70), __webpack_require__(56)], __WEBPACK_AMD_DEFINE_RESULT__ = function (jQuery, document, rnotwhite, location, nonce, rquery) {

		var rhash = /#.*$/,
		    rts = /([?&])_=[^&]*/,
		    rheaders = /^(.*?):[ \t]*([^\r\n]*)$/mg,


		// #7653, #8125, #8152: local protocol detection
		rlocalProtocol = /^(?:about|app|app-storage|.+-extension|file|res|widget):$/,
		    rnoContent = /^(?:GET|HEAD)$/,
		    rprotocol = /^\/\//,


		/* Prefilters
	  * 1) They are useful to introduce custom dataTypes (see ajax/jsonp.js for an example)
	  * 2) These are called:
	  *    - BEFORE asking for a transport
	  *    - AFTER param serialization (s.data is a string if s.processData is true)
	  * 3) key is the dataType
	  * 4) the catchall symbol "*" can be used
	  * 5) execution will start with transport dataType and THEN continue down to "*" if needed
	  */
		prefilters = {},


		/* Transports bindings
	  * 1) key is the dataType
	  * 2) the catchall symbol "*" can be used
	  * 3) selection will start with transport dataType and THEN go to "*" if needed
	  */
		transports = {},


		// Avoid comment-prolog char sequence (#10098); must appease lint and evade compression
		allTypes = "*/".concat("*"),


		// Anchor tag for parsing the document origin
		originAnchor = document.createElement("a");
		originAnchor.href = location.href;

		// Base "constructor" for jQuery.ajaxPrefilter and jQuery.ajaxTransport
		function addToPrefiltersOrTransports(structure) {

			// dataTypeExpression is optional and defaults to "*"
			return function (dataTypeExpression, func) {

				if (typeof dataTypeExpression !== "string") {
					func = dataTypeExpression;
					dataTypeExpression = "*";
				}

				var dataType,
				    i = 0,
				    dataTypes = dataTypeExpression.toLowerCase().match(rnotwhite) || [];

				if (jQuery.isFunction(func)) {

					// For each dataType in the dataTypeExpression
					while (dataType = dataTypes[i++]) {

						// Prepend if requested
						if (dataType[0] === "+") {
							dataType = dataType.slice(1) || "*";
							(structure[dataType] = structure[dataType] || []).unshift(func);

							// Otherwise append
						} else {
							(structure[dataType] = structure[dataType] || []).push(func);
						}
					}
				}
			};
		}

		// Base inspection function for prefilters and transports
		function inspectPrefiltersOrTransports(structure, options, originalOptions, jqXHR) {

			var inspected = {},
			    seekingTransport = structure === transports;

			function inspect(dataType) {
				var selected;
				inspected[dataType] = true;
				jQuery.each(structure[dataType] || [], function (_, prefilterOrFactory) {
					var dataTypeOrTransport = prefilterOrFactory(options, originalOptions, jqXHR);
					if (typeof dataTypeOrTransport === "string" && !seekingTransport && !inspected[dataTypeOrTransport]) {

						options.dataTypes.unshift(dataTypeOrTransport);
						inspect(dataTypeOrTransport);
						return false;
					} else if (seekingTransport) {
						return !(selected = dataTypeOrTransport);
					}
				});
				return selected;
			}

			return inspect(options.dataTypes[0]) || !inspected["*"] && inspect("*");
		}

		// A special extend for ajax options
		// that takes "flat" options (not to be deep extended)
		// Fixes #9887
		function ajaxExtend(target, src) {
			var key,
			    deep,
			    flatOptions = jQuery.ajaxSettings.flatOptions || {};

			for (key in src) {
				if (src[key] !== undefined) {
					(flatOptions[key] ? target : deep || (deep = {}))[key] = src[key];
				}
			}
			if (deep) {
				jQuery.extend(true, target, deep);
			}

			return target;
		}

		/* Handles responses to an ajax request:
	  * - finds the right dataType (mediates between content-type and expected dataType)
	  * - returns the corresponding response
	  */
		function ajaxHandleResponses(s, jqXHR, responses) {

			var ct,
			    type,
			    finalDataType,
			    firstDataType,
			    contents = s.contents,
			    dataTypes = s.dataTypes;

			// Remove auto dataType and get content-type in the process
			while (dataTypes[0] === "*") {
				dataTypes.shift();
				if (ct === undefined) {
					ct = s.mimeType || jqXHR.getResponseHeader("Content-Type");
				}
			}

			// Check if we're dealing with a known content-type
			if (ct) {
				for (type in contents) {
					if (contents[type] && contents[type].test(ct)) {
						dataTypes.unshift(type);
						break;
					}
				}
			}

			// Check to see if we have a response for the expected dataType
			if (dataTypes[0] in responses) {
				finalDataType = dataTypes[0];
			} else {

				// Try convertible dataTypes
				for (type in responses) {
					if (!dataTypes[0] || s.converters[type + " " + dataTypes[0]]) {
						finalDataType = type;
						break;
					}
					if (!firstDataType) {
						firstDataType = type;
					}
				}

				// Or just use first one
				finalDataType = finalDataType || firstDataType;
			}

			// If we found a dataType
			// We add the dataType to the list if needed
			// and return the corresponding response
			if (finalDataType) {
				if (finalDataType !== dataTypes[0]) {
					dataTypes.unshift(finalDataType);
				}
				return responses[finalDataType];
			}
		}

		/* Chain conversions given the request and the original response
	  * Also sets the responseXXX fields on the jqXHR instance
	  */
		function ajaxConvert(s, response, jqXHR, isSuccess) {
			var conv2,
			    current,
			    conv,
			    tmp,
			    prev,
			    converters = {},


			// Work with a copy of dataTypes in case we need to modify it for conversion
			dataTypes = s.dataTypes.slice();

			// Create converters map with lowercased keys
			if (dataTypes[1]) {
				for (conv in s.converters) {
					converters[conv.toLowerCase()] = s.converters[conv];
				}
			}

			current = dataTypes.shift();

			// Convert to each sequential dataType
			while (current) {

				if (s.responseFields[current]) {
					jqXHR[s.responseFields[current]] = response;
				}

				// Apply the dataFilter if provided
				if (!prev && isSuccess && s.dataFilter) {
					response = s.dataFilter(response, s.dataType);
				}

				prev = current;
				current = dataTypes.shift();

				if (current) {

					// There's only work to do if current dataType is non-auto
					if (current === "*") {

						current = prev;

						// Convert response if prev dataType is non-auto and differs from current
					} else if (prev !== "*" && prev !== current) {

						// Seek a direct converter
						conv = converters[prev + " " + current] || converters["* " + current];

						// If none found, seek a pair
						if (!conv) {
							for (conv2 in converters) {

								// If conv2 outputs current
								tmp = conv2.split(" ");
								if (tmp[1] === current) {

									// If prev can be converted to accepted input
									conv = converters[prev + " " + tmp[0]] || converters["* " + tmp[0]];
									if (conv) {

										// Condense equivalence converters
										if (conv === true) {
											conv = converters[conv2];

											// Otherwise, insert the intermediate dataType
										} else if (converters[conv2] !== true) {
											current = tmp[0];
											dataTypes.unshift(tmp[1]);
										}
										break;
									}
								}
							}
						}

						// Apply converter (if not an equivalence)
						if (conv !== true) {

							// Unless errors are allowed to bubble, catch and return them
							if (conv && s.throws) {
								response = conv(response);
							} else {
								try {
									response = conv(response);
								} catch (e) {
									return {
										state: "parsererror",
										error: conv ? e : "No conversion from " + prev + " to " + current
									};
								}
							}
						}
					}
				}
			}

			return { state: "success", data: response };
		}

		jQuery.extend({

			// Counter for holding the number of active queries
			active: 0,

			// Last-Modified header cache for next request
			lastModified: {},
			etag: {},

			ajaxSettings: {
				url: location.href,
				type: "GET",
				isLocal: rlocalProtocol.test(location.protocol),
				global: true,
				processData: true,
				async: true,
				contentType: "application/x-www-form-urlencoded; charset=UTF-8",
				/*
	   timeout: 0,
	   data: null,
	   dataType: null,
	   username: null,
	   password: null,
	   cache: null,
	   throws: false,
	   traditional: false,
	   headers: {},
	   */

				accepts: {
					"*": allTypes,
					text: "text/plain",
					html: "text/html",
					xml: "application/xml, text/xml",
					json: "application/json, text/javascript"
				},

				contents: {
					xml: /\bxml\b/,
					html: /\bhtml/,
					json: /\bjson\b/
				},

				responseFields: {
					xml: "responseXML",
					text: "responseText",
					json: "responseJSON"
				},

				// Data converters
				// Keys separate source (or catchall "*") and destination types with a single space
				converters: {

					// Convert anything to text
					"* text": String,

					// Text to html (true = no transformation)
					"text html": true,

					// Evaluate text as a json expression
					"text json": jQuery.parseJSON,

					// Parse text as xml
					"text xml": jQuery.parseXML
				},

				// For options that shouldn't be deep extended:
				// you can add your own custom options here if
				// and when you create one that shouldn't be
				// deep extended (see ajaxExtend)
				flatOptions: {
					url: true,
					context: true
				}
			},

			// Creates a full fledged settings object into target
			// with both ajaxSettings and settings fields.
			// If target is omitted, writes into ajaxSettings.
			ajaxSetup: function ajaxSetup(target, settings) {
				return settings ?

				// Building a settings object
				ajaxExtend(ajaxExtend(target, jQuery.ajaxSettings), settings) :

				// Extending ajaxSettings
				ajaxExtend(jQuery.ajaxSettings, target);
			},

			ajaxPrefilter: addToPrefiltersOrTransports(prefilters),
			ajaxTransport: addToPrefiltersOrTransports(transports),

			// Main method
			ajax: function ajax(url, options) {

				// If url is an object, simulate pre-1.5 signature
				if ((typeof url === "undefined" ? "undefined" : _typeof(url)) === "object") {
					options = url;
					url = undefined;
				}

				// Force options to be an object
				options = options || {};

				var transport,


				// URL without anti-cache param
				cacheURL,


				// Response headers
				responseHeadersString,
				    responseHeaders,


				// timeout handle
				timeoutTimer,


				// Url cleanup var
				urlAnchor,


				// To know if global events are to be dispatched
				fireGlobals,


				// Loop variable
				i,


				// Create the final options object
				s = jQuery.ajaxSetup({}, options),


				// Callbacks context
				callbackContext = s.context || s,


				// Context for global events is callbackContext if it is a DOM node or jQuery collection
				globalEventContext = s.context && (callbackContext.nodeType || callbackContext.jquery) ? jQuery(callbackContext) : jQuery.event,


				// Deferreds
				deferred = jQuery.Deferred(),
				    completeDeferred = jQuery.Callbacks("once memory"),


				// Status-dependent callbacks
				_statusCode = s.statusCode || {},


				// Headers (they are sent all at once)
				requestHeaders = {},
				    requestHeadersNames = {},


				// The jqXHR state
				state = 0,


				// Default abort message
				strAbort = "canceled",


				// Fake xhr
				jqXHR = {
					readyState: 0,

					// Builds headers hashtable if needed
					getResponseHeader: function getResponseHeader(key) {
						var match;
						if (state === 2) {
							if (!responseHeaders) {
								responseHeaders = {};
								while (match = rheaders.exec(responseHeadersString)) {
									responseHeaders[match[1].toLowerCase()] = match[2];
								}
							}
							match = responseHeaders[key.toLowerCase()];
						}
						return match == null ? null : match;
					},

					// Raw string
					getAllResponseHeaders: function getAllResponseHeaders() {
						return state === 2 ? responseHeadersString : null;
					},

					// Caches the header
					setRequestHeader: function setRequestHeader(name, value) {
						var lname = name.toLowerCase();
						if (!state) {
							name = requestHeadersNames[lname] = requestHeadersNames[lname] || name;
							requestHeaders[name] = value;
						}
						return this;
					},

					// Overrides response content-type header
					overrideMimeType: function overrideMimeType(type) {
						if (!state) {
							s.mimeType = type;
						}
						return this;
					},

					// Status-dependent callbacks
					statusCode: function statusCode(map) {
						var code;
						if (map) {
							if (state < 2) {
								for (code in map) {

									// Lazy-add the new callback in a way that preserves old ones
									_statusCode[code] = [_statusCode[code], map[code]];
								}
							} else {

								// Execute the appropriate callbacks
								jqXHR.always(map[jqXHR.status]);
							}
						}
						return this;
					},

					// Cancel the request
					abort: function abort(statusText) {
						var finalText = statusText || strAbort;
						if (transport) {
							transport.abort(finalText);
						}
						done(0, finalText);
						return this;
					}
				};

				// Attach deferreds
				deferred.promise(jqXHR).complete = completeDeferred.add;
				jqXHR.success = jqXHR.done;
				jqXHR.error = jqXHR.fail;

				// Remove hash character (#7531: and string promotion)
				// Add protocol if not provided (prefilters might expect it)
				// Handle falsy url in the settings object (#10093: consistency with old signature)
				// We also use the url parameter if available
				s.url = ((url || s.url || location.href) + "").replace(rhash, "").replace(rprotocol, location.protocol + "//");

				// Alias method option to type as per ticket #12004
				s.type = options.method || options.type || s.method || s.type;

				// Extract dataTypes list
				s.dataTypes = jQuery.trim(s.dataType || "*").toLowerCase().match(rnotwhite) || [""];

				// A cross-domain request is in order when the origin doesn't match the current origin.
				if (s.crossDomain == null) {
					urlAnchor = document.createElement("a");

					// Support: IE8-11+
					// IE throws exception if url is malformed, e.g. http://example.com:80x/
					try {
						urlAnchor.href = s.url;

						// Support: IE8-11+
						// Anchor's host property isn't correctly set when s.url is relative
						urlAnchor.href = urlAnchor.href;
						s.crossDomain = originAnchor.protocol + "//" + originAnchor.host !== urlAnchor.protocol + "//" + urlAnchor.host;
					} catch (e) {

						// If there is an error parsing the URL, assume it is crossDomain,
						// it can be rejected by the transport if it is invalid
						s.crossDomain = true;
					}
				}

				// Convert data if not already a string
				if (s.data && s.processData && typeof s.data !== "string") {
					s.data = jQuery.param(s.data, s.traditional);
				}

				// Apply prefilters
				inspectPrefiltersOrTransports(prefilters, s, options, jqXHR);

				// If request was aborted inside a prefilter, stop there
				if (state === 2) {
					return jqXHR;
				}

				// We can fire global events as of now if asked to
				// Don't fire events if jQuery.event is undefined in an AMD-usage scenario (#15118)
				fireGlobals = jQuery.event && s.global;

				// Watch for a new set of requests
				if (fireGlobals && jQuery.active++ === 0) {
					jQuery.event.trigger("ajaxStart");
				}

				// Uppercase the type
				s.type = s.type.toUpperCase();

				// Determine if request has content
				s.hasContent = !rnoContent.test(s.type);

				// Save the URL in case we're toying with the If-Modified-Since
				// and/or If-None-Match header later on
				cacheURL = s.url;

				// More options handling for requests with no content
				if (!s.hasContent) {

					// If data is available, append data to url
					if (s.data) {
						cacheURL = s.url += (rquery.test(cacheURL) ? "&" : "?") + s.data;

						// #9682: remove data so that it's not used in an eventual retry
						delete s.data;
					}

					// Add anti-cache in url if needed
					if (s.cache === false) {
						s.url = rts.test(cacheURL) ?

						// If there is already a '_' parameter, set its value
						cacheURL.replace(rts, "$1_=" + nonce++) :

						// Otherwise add one to the end
						cacheURL + (rquery.test(cacheURL) ? "&" : "?") + "_=" + nonce++;
					}
				}

				// Set the If-Modified-Since and/or If-None-Match header, if in ifModified mode.
				if (s.ifModified) {
					if (jQuery.lastModified[cacheURL]) {
						jqXHR.setRequestHeader("If-Modified-Since", jQuery.lastModified[cacheURL]);
					}
					if (jQuery.etag[cacheURL]) {
						jqXHR.setRequestHeader("If-None-Match", jQuery.etag[cacheURL]);
					}
				}

				// Set the correct header, if data is being sent
				if (s.data && s.hasContent && s.contentType !== false || options.contentType) {
					jqXHR.setRequestHeader("Content-Type", s.contentType);
				}

				// Set the Accepts header for the server, depending on the dataType
				jqXHR.setRequestHeader("Accept", s.dataTypes[0] && s.accepts[s.dataTypes[0]] ? s.accepts[s.dataTypes[0]] + (s.dataTypes[0] !== "*" ? ", " + allTypes + "; q=0.01" : "") : s.accepts["*"]);

				// Check for headers option
				for (i in s.headers) {
					jqXHR.setRequestHeader(i, s.headers[i]);
				}

				// Allow custom headers/mimetypes and early abort
				if (s.beforeSend && (s.beforeSend.call(callbackContext, jqXHR, s) === false || state === 2)) {

					// Abort if not done already and return
					return jqXHR.abort();
				}

				// Aborting is no longer a cancellation
				strAbort = "abort";

				// Install callbacks on deferreds
				for (i in { success: 1, error: 1, complete: 1 }) {
					jqXHR[i](s[i]);
				}

				// Get transport
				transport = inspectPrefiltersOrTransports(transports, s, options, jqXHR);

				// If no transport, we auto-abort
				if (!transport) {
					done(-1, "No Transport");
				} else {
					jqXHR.readyState = 1;

					// Send global event
					if (fireGlobals) {
						globalEventContext.trigger("ajaxSend", [jqXHR, s]);
					}

					// If request was aborted inside ajaxSend, stop there
					if (state === 2) {
						return jqXHR;
					}

					// Timeout
					if (s.async && s.timeout > 0) {
						timeoutTimer = window.setTimeout(function () {
							jqXHR.abort("timeout");
						}, s.timeout);
					}

					try {
						state = 1;
						transport.send(requestHeaders, done);
					} catch (e) {

						// Propagate exception as error if not done
						if (state < 2) {
							done(-1, e);

							// Simply rethrow otherwise
						} else {
							throw e;
						}
					}
				}

				// Callback for when everything is done
				function done(status, nativeStatusText, responses, headers) {
					var isSuccess,
					    success,
					    error,
					    response,
					    modified,
					    statusText = nativeStatusText;

					// Called once
					if (state === 2) {
						return;
					}

					// State is "done" now
					state = 2;

					// Clear timeout if it exists
					if (timeoutTimer) {
						window.clearTimeout(timeoutTimer);
					}

					// Dereference transport for early garbage collection
					// (no matter how long the jqXHR object will be used)
					transport = undefined;

					// Cache response headers
					responseHeadersString = headers || "";

					// Set readyState
					jqXHR.readyState = status > 0 ? 4 : 0;

					// Determine if successful
					isSuccess = status >= 200 && status < 300 || status === 304;

					// Get response data
					if (responses) {
						response = ajaxHandleResponses(s, jqXHR, responses);
					}

					// Convert no matter what (that way responseXXX fields are always set)
					response = ajaxConvert(s, response, jqXHR, isSuccess);

					// If successful, handle type chaining
					if (isSuccess) {

						// Set the If-Modified-Since and/or If-None-Match header, if in ifModified mode.
						if (s.ifModified) {
							modified = jqXHR.getResponseHeader("Last-Modified");
							if (modified) {
								jQuery.lastModified[cacheURL] = modified;
							}
							modified = jqXHR.getResponseHeader("etag");
							if (modified) {
								jQuery.etag[cacheURL] = modified;
							}
						}

						// if no content
						if (status === 204 || s.type === "HEAD") {
							statusText = "nocontent";

							// if not modified
						} else if (status === 304) {
							statusText = "notmodified";

							// If we have data, let's convert it
						} else {
							statusText = response.state;
							success = response.data;
							error = response.error;
							isSuccess = !error;
						}
					} else {

						// Extract error from statusText and normalize for non-aborts
						error = statusText;
						if (status || !statusText) {
							statusText = "error";
							if (status < 0) {
								status = 0;
							}
						}
					}

					// Set data for the fake xhr object
					jqXHR.status = status;
					jqXHR.statusText = (nativeStatusText || statusText) + "";

					// Success/Error
					if (isSuccess) {
						deferred.resolveWith(callbackContext, [success, statusText, jqXHR]);
					} else {
						deferred.rejectWith(callbackContext, [jqXHR, statusText, error]);
					}

					// Status-dependent callbacks
					jqXHR.statusCode(_statusCode);
					_statusCode = undefined;

					if (fireGlobals) {
						globalEventContext.trigger(isSuccess ? "ajaxSuccess" : "ajaxError", [jqXHR, s, isSuccess ? success : error]);
					}

					// Complete
					completeDeferred.fireWith(callbackContext, [jqXHR, statusText]);

					if (fireGlobals) {
						globalEventContext.trigger("ajaxComplete", [jqXHR, s]);

						// Handle the global AJAX counter
						if (! --jQuery.active) {
							jQuery.event.trigger("ajaxStop");
						}
					}
				}

				return jqXHR;
			},

			getJSON: function getJSON(url, data, callback) {
				return jQuery.get(url, data, callback, "json");
			},

			getScript: function getScript(url, callback) {
				return jQuery.get(url, undefined, callback, "script");
			}
		});

		jQuery.each(["get", "post"], function (i, method) {
			jQuery[method] = function (url, data, callback, type) {

				// Shift arguments if data argument was omitted
				if (jQuery.isFunction(data)) {
					type = type || callback;
					callback = data;
					data = undefined;
				}

				// The url can be an options object (which then must have .url)
				return jQuery.ajax(jQuery.extend({
					url: url,
					type: method,
					dataType: type,
					data: data,
					success: callback
				}, jQuery.isPlainObject(url) && url));
			};
		});

		return jQuery;
	}.apply(exports, __WEBPACK_AMD_DEFINE_ARRAY__), __WEBPACK_AMD_DEFINE_RESULT__ !== undefined && (module.exports = __WEBPACK_AMD_DEFINE_RESULT__));

/***/ }),
/* 75 */
/***/ (function(module, exports, __webpack_require__) {

	var __WEBPACK_AMD_DEFINE_RESULT__;"use strict";

	!(__WEBPACK_AMD_DEFINE_RESULT__ = function () {
		return window.location;
	}.call(exports, __webpack_require__, exports, module), __WEBPACK_AMD_DEFINE_RESULT__ !== undefined && (module.exports = __WEBPACK_AMD_DEFINE_RESULT__));

/***/ }),
/* 76 */
/***/ (function(module, exports, __webpack_require__) {

	var __WEBPACK_AMD_DEFINE_ARRAY__, __WEBPACK_AMD_DEFINE_RESULT__;"use strict";

	!(__WEBPACK_AMD_DEFINE_ARRAY__ = [__webpack_require__(5)], __WEBPACK_AMD_DEFINE_RESULT__ = function (jQuery) {
		return jQuery.now();
	}.apply(exports, __WEBPACK_AMD_DEFINE_ARRAY__), __WEBPACK_AMD_DEFINE_RESULT__ !== undefined && (module.exports = __WEBPACK_AMD_DEFINE_RESULT__));

/***/ }),
/* 77 */
/***/ (function(module, exports, __webpack_require__) {

	var __WEBPACK_AMD_DEFINE_RESULT__;"use strict";

	!(__WEBPACK_AMD_DEFINE_RESULT__ = function () {
		return (/\?/
		);
	}.call(exports, __webpack_require__, exports, module), __WEBPACK_AMD_DEFINE_RESULT__ !== undefined && (module.exports = __WEBPACK_AMD_DEFINE_RESULT__));

/***/ }),
/* 78 */
/***/ (function(module, exports, __webpack_require__) {

	var __WEBPACK_AMD_DEFINE_ARRAY__, __WEBPACK_AMD_DEFINE_RESULT__;"use strict";

	!(__WEBPACK_AMD_DEFINE_ARRAY__ = [__webpack_require__(5)], __WEBPACK_AMD_DEFINE_RESULT__ = function (jQuery) {

		// Support: Android 2.3
		// Workaround failure to string-cast null input
		jQuery.parseJSON = function (data) {
			return JSON.parse(data + "");
		};

		return jQuery.parseJSON;
	}.apply(exports, __WEBPACK_AMD_DEFINE_ARRAY__), __WEBPACK_AMD_DEFINE_RESULT__ !== undefined && (module.exports = __WEBPACK_AMD_DEFINE_RESULT__));

/***/ }),
/* 79 */
/***/ (function(module, exports, __webpack_require__) {

	var __WEBPACK_AMD_DEFINE_ARRAY__, __WEBPACK_AMD_DEFINE_RESULT__;"use strict";

	!(__WEBPACK_AMD_DEFINE_ARRAY__ = [__webpack_require__(5)], __WEBPACK_AMD_DEFINE_RESULT__ = function (jQuery) {

		// Cross-browser xml parsing
		jQuery.parseXML = function (data) {
			var xml;
			if (!data || typeof data !== "string") {
				return null;
			}

			// Support: IE9
			try {
				xml = new window.DOMParser().parseFromString(data, "text/xml");
			} catch (e) {
				xml = undefined;
			}

			if (!xml || xml.getElementsByTagName("parsererror").length) {
				jQuery.error("Invalid XML: " + data);
			}
			return xml;
		};

		return jQuery.parseXML;
	}.apply(exports, __WEBPACK_AMD_DEFINE_ARRAY__), __WEBPACK_AMD_DEFINE_RESULT__ !== undefined && (module.exports = __WEBPACK_AMD_DEFINE_RESULT__));

/***/ }),
/* 80 */
/***/ (function(module, exports, __webpack_require__) {

	var __WEBPACK_AMD_DEFINE_ARRAY__, __WEBPACK_AMD_DEFINE_RESULT__;"use strict";

	!(__WEBPACK_AMD_DEFINE_ARRAY__ = [__webpack_require__(5), __webpack_require__(46), __webpack_require__(32), // clone
	__webpack_require__(50) // parent, contents
	], __WEBPACK_AMD_DEFINE_RESULT__ = function (jQuery) {

		jQuery.fn.extend({
			wrapAll: function wrapAll(html) {
				var wrap;

				if (jQuery.isFunction(html)) {
					return this.each(function (i) {
						jQuery(this).wrapAll(html.call(this, i));
					});
				}

				if (this[0]) {

					// The elements to wrap the target around
					wrap = jQuery(html, this[0].ownerDocument).eq(0).clone(true);

					if (this[0].parentNode) {
						wrap.insertBefore(this[0]);
					}

					wrap.map(function () {
						var elem = this;

						while (elem.firstElementChild) {
							elem = elem.firstElementChild;
						}

						return elem;
					}).append(this);
				}

				return this;
			},

			wrapInner: function wrapInner(html) {
				if (jQuery.isFunction(html)) {
					return this.each(function (i) {
						jQuery(this).wrapInner(html.call(this, i));
					});
				}

				return this.each(function () {
					var self = jQuery(this),
					    contents = self.contents();

					if (contents.length) {
						contents.wrapAll(html);
					} else {
						self.append(html);
					}
				});
			},

			wrap: function wrap(html) {
				var isFunction = jQuery.isFunction(html);

				return this.each(function (i) {
					jQuery(this).wrapAll(isFunction ? html.call(this, i) : html);
				});
			},

			unwrap: function unwrap() {
				return this.parent().each(function () {
					if (!jQuery.nodeName(this, "body")) {
						jQuery(this).replaceWith(this.childNodes);
					}
				}).end();
			}
		});

		return jQuery;
	}.apply(exports, __WEBPACK_AMD_DEFINE_ARRAY__), __WEBPACK_AMD_DEFINE_RESULT__ !== undefined && (module.exports = __WEBPACK_AMD_DEFINE_RESULT__));

/***/ }),
/* 81 */
/***/ (function(module, exports, __webpack_require__) {

	var __WEBPACK_AMD_DEFINE_ARRAY__, __WEBPACK_AMD_DEFINE_RESULT__;"use strict";

	!(__WEBPACK_AMD_DEFINE_ARRAY__ = [__webpack_require__(5), __webpack_require__(23)], __WEBPACK_AMD_DEFINE_RESULT__ = function (jQuery) {

		jQuery.expr.filters.hidden = function (elem) {
			return !jQuery.expr.filters.visible(elem);
		};
		jQuery.expr.filters.visible = function (elem) {

			// Support: Opera <= 12.12
			// Opera reports offsetWidths and offsetHeights less than zero on some elements
			// Use OR instead of AND as the element is not visible if either is true
			// See tickets #10406 and #13132
			return elem.offsetWidth > 0 || elem.offsetHeight > 0 || elem.getClientRects().length > 0;
		};
	}.apply(exports, __WEBPACK_AMD_DEFINE_ARRAY__), __WEBPACK_AMD_DEFINE_RESULT__ !== undefined && (module.exports = __WEBPACK_AMD_DEFINE_RESULT__));

/***/ }),
/* 82 */
/***/ (function(module, exports, __webpack_require__) {

	var __WEBPACK_AMD_DEFINE_ARRAY__, __WEBPACK_AMD_DEFINE_RESULT__;"use strict";

	var _typeof = typeof Symbol === "function" && typeof Symbol.iterator === "symbol" ? function (obj) { return typeof obj; } : function (obj) { return obj && typeof Symbol === "function" && obj.constructor === Symbol && obj !== Symbol.prototype ? "symbol" : typeof obj; };

	!(__WEBPACK_AMD_DEFINE_ARRAY__ = [__webpack_require__(5), __webpack_require__(43), __webpack_require__(46), __webpack_require__(50), // filter
	__webpack_require__(66)], __WEBPACK_AMD_DEFINE_RESULT__ = function (jQuery, rcheckableType) {

		var r20 = /%20/g,
		    rbracket = /\[\]$/,
		    rCRLF = /\r?\n/g,
		    rsubmitterTypes = /^(?:submit|button|image|reset|file)$/i,
		    rsubmittable = /^(?:input|select|textarea|keygen)/i;

		function buildParams(prefix, obj, traditional, add) {
			var name;

			if (jQuery.isArray(obj)) {

				// Serialize array item.
				jQuery.each(obj, function (i, v) {
					if (traditional || rbracket.test(prefix)) {

						// Treat each array item as a scalar.
						add(prefix, v);
					} else {

						// Item is non-scalar (array or object), encode its numeric index.
						buildParams(prefix + "[" + ((typeof v === "undefined" ? "undefined" : _typeof(v)) === "object" && v != null ? i : "") + "]", v, traditional, add);
					}
				});
			} else if (!traditional && jQuery.type(obj) === "object") {

				// Serialize object item.
				for (name in obj) {
					buildParams(prefix + "[" + name + "]", obj[name], traditional, add);
				}
			} else {

				// Serialize scalar item.
				add(prefix, obj);
			}
		}

		// Serialize an array of form elements or a set of
		// key/values into a query string
		jQuery.param = function (a, traditional) {
			var prefix,
			    s = [],
			    add = function add(key, value) {

				// If value is a function, invoke it and return its value
				value = jQuery.isFunction(value) ? value() : value == null ? "" : value;
				s[s.length] = encodeURIComponent(key) + "=" + encodeURIComponent(value);
			};

			// Set traditional to true for jQuery <= 1.3.2 behavior.
			if (traditional === undefined) {
				traditional = jQuery.ajaxSettings && jQuery.ajaxSettings.traditional;
			}

			// If an array was passed in, assume that it is an array of form elements.
			if (jQuery.isArray(a) || a.jquery && !jQuery.isPlainObject(a)) {

				// Serialize the form elements
				jQuery.each(a, function () {
					add(this.name, this.value);
				});
			} else {

				// If traditional, encode the "old" way (the way 1.3.2 or older
				// did it), otherwise encode params recursively.
				for (prefix in a) {
					buildParams(prefix, a[prefix], traditional, add);
				}
			}

			// Return the resulting serialization
			return s.join("&").replace(r20, "+");
		};

		jQuery.fn.extend({
			serialize: function serialize() {
				return jQuery.param(this.serializeArray());
			},
			serializeArray: function serializeArray() {
				return this.map(function () {

					// Can add propHook for "elements" to filter or add form elements
					var elements = jQuery.prop(this, "elements");
					return elements ? jQuery.makeArray(elements) : this;
				}).filter(function () {
					var type = this.type;

					// Use .is( ":disabled" ) so that fieldset[disabled] works
					return this.name && !jQuery(this).is(":disabled") && rsubmittable.test(this.nodeName) && !rsubmitterTypes.test(type) && (this.checked || !rcheckableType.test(type));
				}).map(function (i, elem) {
					var val = jQuery(this).val();

					return val == null ? null : jQuery.isArray(val) ? jQuery.map(val, function (val) {
						return { name: elem.name, value: val.replace(rCRLF, "\r\n") };
					}) : { name: elem.name, value: val.replace(rCRLF, "\r\n") };
				}).get();
			}
		});

		return jQuery;
	}.apply(exports, __WEBPACK_AMD_DEFINE_ARRAY__), __WEBPACK_AMD_DEFINE_RESULT__ !== undefined && (module.exports = __WEBPACK_AMD_DEFINE_RESULT__));

/***/ }),
/* 83 */
/***/ (function(module, exports, __webpack_require__) {

	var __WEBPACK_AMD_DEFINE_ARRAY__, __WEBPACK_AMD_DEFINE_RESULT__;"use strict";

	!(__WEBPACK_AMD_DEFINE_ARRAY__ = [__webpack_require__(5), __webpack_require__(15), __webpack_require__(74)], __WEBPACK_AMD_DEFINE_RESULT__ = function (jQuery, support) {

		jQuery.ajaxSettings.xhr = function () {
			try {
				return new window.XMLHttpRequest();
			} catch (e) {}
		};

		var xhrSuccessStatus = {

			// File protocol always yields status code 0, assume 200
			0: 200,

			// Support: IE9
			// #1450: sometimes IE returns 1223 when it should be 204
			1223: 204
		},
		    xhrSupported = jQuery.ajaxSettings.xhr();

		support.cors = !!xhrSupported && "withCredentials" in xhrSupported;
		support.ajax = xhrSupported = !!xhrSupported;

		jQuery.ajaxTransport(function (options) {
			var _callback, errorCallback;

			// Cross domain only allowed if supported through XMLHttpRequest
			if (support.cors || xhrSupported && !options.crossDomain) {
				return {
					send: function send(headers, complete) {
						var i,
						    xhr = options.xhr();

						xhr.open(options.type, options.url, options.async, options.username, options.password);

						// Apply custom fields if provided
						if (options.xhrFields) {
							for (i in options.xhrFields) {
								xhr[i] = options.xhrFields[i];
							}
						}

						// Override mime type if needed
						if (options.mimeType && xhr.overrideMimeType) {
							xhr.overrideMimeType(options.mimeType);
						}

						// X-Requested-With header
						// For cross-domain requests, seeing as conditions for a preflight are
						// akin to a jigsaw puzzle, we simply never set it to be sure.
						// (it can always be set on a per-request basis or even using ajaxSetup)
						// For same-domain requests, won't change header if already provided.
						if (!options.crossDomain && !headers["X-Requested-With"]) {
							headers["X-Requested-With"] = "XMLHttpRequest";
						}

						// Set headers
						for (i in headers) {
							xhr.setRequestHeader(i, headers[i]);
						}

						// Callback
						_callback = function callback(type) {
							return function () {
								if (_callback) {
									_callback = errorCallback = xhr.onload = xhr.onerror = xhr.onabort = xhr.onreadystatechange = null;

									if (type === "abort") {
										xhr.abort();
									} else if (type === "error") {

										// Support: IE9
										// On a manual native abort, IE9 throws
										// errors on any property access that is not readyState
										if (typeof xhr.status !== "number") {
											complete(0, "error");
										} else {
											complete(

											// File: protocol always yields status 0; see #8605, #14207
											xhr.status, xhr.statusText);
										}
									} else {
										complete(xhrSuccessStatus[xhr.status] || xhr.status, xhr.statusText,

										// Support: IE9 only
										// IE9 has no XHR2 but throws on binary (trac-11426)
										// For XHR2 non-text, let the caller handle it (gh-2498)
										(xhr.responseType || "text") !== "text" || typeof xhr.responseText !== "string" ? { binary: xhr.response } : { text: xhr.responseText }, xhr.getAllResponseHeaders());
									}
								}
							};
						};

						// Listen to events
						xhr.onload = _callback();
						errorCallback = xhr.onerror = _callback("error");

						// Support: IE9
						// Use onreadystatechange to replace onabort
						// to handle uncaught aborts
						if (xhr.onabort !== undefined) {
							xhr.onabort = errorCallback;
						} else {
							xhr.onreadystatechange = function () {

								// Check readyState before timeout as it changes
								if (xhr.readyState === 4) {

									// Allow onerror to be called first,
									// but that will not handle a native abort
									// Also, save errorCallback to a variable
									// as xhr.onerror cannot be accessed
									window.setTimeout(function () {
										if (_callback) {
											errorCallback();
										}
									});
								}
							};
						}

						// Create the abort callback
						_callback = _callback("abort");

						try {

							// Do send the request (this may raise an exception)
							xhr.send(options.hasContent && options.data || null);
						} catch (e) {

							// #14683: Only rethrow if this hasn't been notified as an error yet
							if (_callback) {
								throw e;
							}
						}
					},

					abort: function abort() {
						if (_callback) {
							_callback();
						}
					}
				};
			}
		});
	}.apply(exports, __WEBPACK_AMD_DEFINE_ARRAY__), __WEBPACK_AMD_DEFINE_RESULT__ !== undefined && (module.exports = __WEBPACK_AMD_DEFINE_RESULT__));

/***/ }),
/* 84 */
/***/ (function(module, exports, __webpack_require__) {

	var __WEBPACK_AMD_DEFINE_ARRAY__, __WEBPACK_AMD_DEFINE_RESULT__;"use strict";

	!(__WEBPACK_AMD_DEFINE_ARRAY__ = [__webpack_require__(5), __webpack_require__(11), __webpack_require__(74)], __WEBPACK_AMD_DEFINE_RESULT__ = function (jQuery, document) {

		// Install script dataType
		jQuery.ajaxSetup({
			accepts: {
				script: "text/javascript, application/javascript, " + "application/ecmascript, application/x-ecmascript"
			},
			contents: {
				script: /\b(?:java|ecma)script\b/
			},
			converters: {
				"text script": function textScript(text) {
					jQuery.globalEval(text);
					return text;
				}
			}
		});

		// Handle cache's special case and crossDomain
		jQuery.ajaxPrefilter("script", function (s) {
			if (s.cache === undefined) {
				s.cache = false;
			}
			if (s.crossDomain) {
				s.type = "GET";
			}
		});

		// Bind script tag hack transport
		jQuery.ajaxTransport("script", function (s) {

			// This transport only deals with cross domain requests
			if (s.crossDomain) {
				var script, _callback;
				return {
					send: function send(_, complete) {
						script = jQuery("<script>").prop({
							charset: s.scriptCharset,
							src: s.url
						}).on("load error", _callback = function callback(evt) {
							script.remove();
							_callback = null;
							if (evt) {
								complete(evt.type === "error" ? 404 : 200, evt.type);
							}
						});

						// Use native DOM manipulation to avoid our domManip AJAX trickery
						document.head.appendChild(script[0]);
					},
					abort: function abort() {
						if (_callback) {
							_callback();
						}
					}
				};
			}
		});
	}.apply(exports, __WEBPACK_AMD_DEFINE_ARRAY__), __WEBPACK_AMD_DEFINE_RESULT__ !== undefined && (module.exports = __WEBPACK_AMD_DEFINE_RESULT__));

/***/ }),
/* 85 */
/***/ (function(module, exports, __webpack_require__) {

	var __WEBPACK_AMD_DEFINE_ARRAY__, __WEBPACK_AMD_DEFINE_RESULT__;"use strict";

	!(__WEBPACK_AMD_DEFINE_ARRAY__ = [__webpack_require__(5), __webpack_require__(76), __webpack_require__(77), __webpack_require__(74)], __WEBPACK_AMD_DEFINE_RESULT__ = function (jQuery, nonce, rquery) {

		var oldCallbacks = [],
		    rjsonp = /(=)\?(?=&|$)|\?\?/;

		// Default jsonp settings
		jQuery.ajaxSetup({
			jsonp: "callback",
			jsonpCallback: function jsonpCallback() {
				var callback = oldCallbacks.pop() || jQuery.expando + "_" + nonce++;
				this[callback] = true;
				return callback;
			}
		});

		// Detect, normalize options and install callbacks for jsonp requests
		jQuery.ajaxPrefilter("json jsonp", function (s, originalSettings, jqXHR) {

			var callbackName,
			    overwritten,
			    responseContainer,
			    jsonProp = s.jsonp !== false && (rjsonp.test(s.url) ? "url" : typeof s.data === "string" && (s.contentType || "").indexOf("application/x-www-form-urlencoded") === 0 && rjsonp.test(s.data) && "data");

			// Handle iff the expected data type is "jsonp" or we have a parameter to set
			if (jsonProp || s.dataTypes[0] === "jsonp") {

				// Get callback name, remembering preexisting value associated with it
				callbackName = s.jsonpCallback = jQuery.isFunction(s.jsonpCallback) ? s.jsonpCallback() : s.jsonpCallback;

				// Insert callback into url or form data
				if (jsonProp) {
					s[jsonProp] = s[jsonProp].replace(rjsonp, "$1" + callbackName);
				} else if (s.jsonp !== false) {
					s.url += (rquery.test(s.url) ? "&" : "?") + s.jsonp + "=" + callbackName;
				}

				// Use data converter to retrieve json after script execution
				s.converters["script json"] = function () {
					if (!responseContainer) {
						jQuery.error(callbackName + " was not called");
					}
					return responseContainer[0];
				};

				// Force json dataType
				s.dataTypes[0] = "json";

				// Install callback
				overwritten = window[callbackName];
				window[callbackName] = function () {
					responseContainer = arguments;
				};

				// Clean-up function (fires after converters)
				jqXHR.always(function () {

					// If previous value didn't exist - remove it
					if (overwritten === undefined) {
						jQuery(window).removeProp(callbackName);

						// Otherwise restore preexisting value
					} else {
						window[callbackName] = overwritten;
					}

					// Save back as free
					if (s[callbackName]) {

						// Make sure that re-using the options doesn't screw things around
						s.jsonpCallback = originalSettings.jsonpCallback;

						// Save the callback name for future use
						oldCallbacks.push(callbackName);
					}

					// Call if it was a function and we have a response
					if (responseContainer && jQuery.isFunction(overwritten)) {
						overwritten(responseContainer[0]);
					}

					responseContainer = overwritten = undefined;
				});

				// Delegate to script
				return "script";
			}
		});
	}.apply(exports, __WEBPACK_AMD_DEFINE_ARRAY__), __WEBPACK_AMD_DEFINE_RESULT__ !== undefined && (module.exports = __WEBPACK_AMD_DEFINE_RESULT__));

/***/ }),
/* 86 */
/***/ (function(module, exports, __webpack_require__) {

	var __WEBPACK_AMD_DEFINE_ARRAY__, __WEBPACK_AMD_DEFINE_RESULT__;"use strict";

	var _typeof = typeof Symbol === "function" && typeof Symbol.iterator === "symbol" ? function (obj) { return typeof obj; } : function (obj) { return obj && typeof Symbol === "function" && obj.constructor === Symbol && obj !== Symbol.prototype ? "symbol" : typeof obj; };

	!(__WEBPACK_AMD_DEFINE_ARRAY__ = [__webpack_require__(5), __webpack_require__(87), __webpack_require__(74), __webpack_require__(50), __webpack_require__(32), __webpack_require__(23),

	// Optional event/alias dependency
	__webpack_require__(69)], __WEBPACK_AMD_DEFINE_RESULT__ = function (jQuery) {

		// Keep a copy of the old load method
		var _load = jQuery.fn.load;

		/**
	  * Load a url into a page
	  */
		jQuery.fn.load = function (url, params, callback) {
			if (typeof url !== "string" && _load) {
				return _load.apply(this, arguments);
			}

			var selector,
			    type,
			    response,
			    self = this,
			    off = url.indexOf(" ");

			if (off > -1) {
				selector = jQuery.trim(url.slice(off));
				url = url.slice(0, off);
			}

			// If it's a function
			if (jQuery.isFunction(params)) {

				// We assume that it's the callback
				callback = params;
				params = undefined;

				// Otherwise, build a param string
			} else if (params && (typeof params === "undefined" ? "undefined" : _typeof(params)) === "object") {
				type = "POST";
			}

			// If we have elements to modify, make the request
			if (self.length > 0) {
				jQuery.ajax({
					url: url,

					// If "type" variable is undefined, then "GET" method will be used.
					// Make value of this field explicit since
					// user can override it through ajaxSetup method
					type: type || "GET",
					dataType: "html",
					data: params
				}).done(function (responseText) {

					// Save response for use in complete callback
					response = arguments;

					self.html(selector ?

					// If a selector was specified, locate the right elements in a dummy div
					// Exclude scripts to avoid IE 'Permission Denied' errors
					jQuery("<div>").append(jQuery.parseHTML(responseText)).find(selector) :

					// Otherwise use the full result
					responseText);

					// If the request succeeds, this function gets "data", "status", "jqXHR"
					// but they are ignored because response was set above.
					// If it fails, this function gets "jqXHR", "status", "error"
				}).always(callback && function (jqXHR, status) {
					self.each(function () {
						callback.apply(this, response || [jqXHR.responseText, status, jqXHR]);
					});
				});
			}

			return this;
		};
	}.apply(exports, __WEBPACK_AMD_DEFINE_ARRAY__), __WEBPACK_AMD_DEFINE_RESULT__ !== undefined && (module.exports = __WEBPACK_AMD_DEFINE_RESULT__));

/***/ }),
/* 87 */
/***/ (function(module, exports, __webpack_require__) {

	var __WEBPACK_AMD_DEFINE_ARRAY__, __WEBPACK_AMD_DEFINE_RESULT__;"use strict";

	!(__WEBPACK_AMD_DEFINE_ARRAY__ = [__webpack_require__(5), __webpack_require__(11), __webpack_require__(47), __webpack_require__(33)], __WEBPACK_AMD_DEFINE_RESULT__ = function (jQuery, document, rsingleTag, buildFragment) {

		// Argument "data" should be string of html
		// context (optional): If specified, the fragment will be created in this context,
		// defaults to document
		// keepScripts (optional): If true, will include scripts passed in the html string
		jQuery.parseHTML = function (data, context, keepScripts) {
			if (!data || typeof data !== "string") {
				return null;
			}
			if (typeof context === "boolean") {
				keepScripts = context;
				context = false;
			}
			context = context || document;

			var parsed = rsingleTag.exec(data),
			    scripts = !keepScripts && [];

			// Single tag
			if (parsed) {
				return [context.createElement(parsed[1])];
			}

			parsed = buildFragment([data], context, scripts);

			if (scripts && scripts.length) {
				jQuery(scripts).remove();
			}

			return jQuery.merge([], parsed.childNodes);
		};

		return jQuery.parseHTML;
	}.apply(exports, __WEBPACK_AMD_DEFINE_ARRAY__), __WEBPACK_AMD_DEFINE_RESULT__ !== undefined && (module.exports = __WEBPACK_AMD_DEFINE_RESULT__));

/***/ }),
/* 88 */
/***/ (function(module, exports, __webpack_require__) {

	var __WEBPACK_AMD_DEFINE_ARRAY__, __WEBPACK_AMD_DEFINE_RESULT__;"use strict";

	!(__WEBPACK_AMD_DEFINE_ARRAY__ = [__webpack_require__(5), __webpack_require__(53)], __WEBPACK_AMD_DEFINE_RESULT__ = function (jQuery) {

		// Attach a bunch of functions for handling common AJAX events
		jQuery.each(["ajaxStart", "ajaxStop", "ajaxComplete", "ajaxError", "ajaxSuccess", "ajaxSend"], function (i, type) {
			jQuery.fn[type] = function (fn) {
				return this.on(type, fn);
			};
		});
	}.apply(exports, __WEBPACK_AMD_DEFINE_ARRAY__), __WEBPACK_AMD_DEFINE_RESULT__ !== undefined && (module.exports = __WEBPACK_AMD_DEFINE_RESULT__));

/***/ }),
/* 89 */
/***/ (function(module, exports, __webpack_require__) {

	var __WEBPACK_AMD_DEFINE_ARRAY__, __WEBPACK_AMD_DEFINE_RESULT__;"use strict";

	!(__WEBPACK_AMD_DEFINE_ARRAY__ = [__webpack_require__(5), __webpack_require__(23), __webpack_require__(61)], __WEBPACK_AMD_DEFINE_RESULT__ = function (jQuery) {

		jQuery.expr.filters.animated = function (elem) {
			return jQuery.grep(jQuery.timers, function (fn) {
				return elem === fn.elem;
			}).length;
		};
	}.apply(exports, __WEBPACK_AMD_DEFINE_ARRAY__), __WEBPACK_AMD_DEFINE_RESULT__ !== undefined && (module.exports = __WEBPACK_AMD_DEFINE_RESULT__));

/***/ }),
/* 90 */
/***/ (function(module, exports, __webpack_require__) {

	var __WEBPACK_AMD_DEFINE_ARRAY__, __WEBPACK_AMD_DEFINE_RESULT__;"use strict";

	!(__WEBPACK_AMD_DEFINE_ARRAY__ = [__webpack_require__(5), __webpack_require__(16), __webpack_require__(11), __webpack_require__(29), __webpack_require__(20), __webpack_require__(27), __webpack_require__(54), __webpack_require__(28), __webpack_require__(46), __webpack_require__(3), __webpack_require__(23) // contains
	], __WEBPACK_AMD_DEFINE_RESULT__ = function (jQuery, access, document, documentElement, rnumnonpx, curCSS, addGetHookIf, support) {

		/**
	  * Gets a window from an element
	  */
		function getWindow(elem) {
			return jQuery.isWindow(elem) ? elem : elem.nodeType === 9 && elem.defaultView;
		}

		jQuery.offset = {
			setOffset: function setOffset(elem, options, i) {
				var curPosition,
				    curLeft,
				    curCSSTop,
				    curTop,
				    curOffset,
				    curCSSLeft,
				    calculatePosition,
				    position = jQuery.css(elem, "position"),
				    curElem = jQuery(elem),
				    props = {};

				// Set position first, in-case top/left are set even on static elem
				if (position === "static") {
					elem.style.position = "relative";
				}

				curOffset = curElem.offset();
				curCSSTop = jQuery.css(elem, "top");
				curCSSLeft = jQuery.css(elem, "left");
				calculatePosition = (position === "absolute" || position === "fixed") && (curCSSTop + curCSSLeft).indexOf("auto") > -1;

				// Need to be able to calculate position if either
				// top or left is auto and position is either absolute or fixed
				if (calculatePosition) {
					curPosition = curElem.position();
					curTop = curPosition.top;
					curLeft = curPosition.left;
				} else {
					curTop = parseFloat(curCSSTop) || 0;
					curLeft = parseFloat(curCSSLeft) || 0;
				}

				if (jQuery.isFunction(options)) {

					// Use jQuery.extend here to allow modification of coordinates argument (gh-1848)
					options = options.call(elem, i, jQuery.extend({}, curOffset));
				}

				if (options.top != null) {
					props.top = options.top - curOffset.top + curTop;
				}
				if (options.left != null) {
					props.left = options.left - curOffset.left + curLeft;
				}

				if ("using" in options) {
					options.using.call(elem, props);
				} else {
					curElem.css(props);
				}
			}
		};

		jQuery.fn.extend({
			offset: function offset(options) {
				if (arguments.length) {
					return options === undefined ? this : this.each(function (i) {
						jQuery.offset.setOffset(this, options, i);
					});
				}

				var docElem,
				    win,
				    elem = this[0],
				    box = { top: 0, left: 0 },
				    doc = elem && elem.ownerDocument;

				if (!doc) {
					return;
				}

				docElem = doc.documentElement;

				// Make sure it's not a disconnected DOM node
				if (!jQuery.contains(docElem, elem)) {
					return box;
				}

				box = elem.getBoundingClientRect();
				win = getWindow(doc);
				return {
					top: box.top + win.pageYOffset - docElem.clientTop,
					left: box.left + win.pageXOffset - docElem.clientLeft
				};
			},

			position: function position() {
				if (!this[0]) {
					return;
				}

				var offsetParent,
				    offset,
				    elem = this[0],
				    parentOffset = { top: 0, left: 0 };

				// Fixed elements are offset from window (parentOffset = {top:0, left: 0},
				// because it is its only offset parent
				if (jQuery.css(elem, "position") === "fixed") {

					// Assume getBoundingClientRect is there when computed position is fixed
					offset = elem.getBoundingClientRect();
				} else {

					// Get *real* offsetParent
					offsetParent = this.offsetParent();

					// Get correct offsets
					offset = this.offset();
					if (!jQuery.nodeName(offsetParent[0], "html")) {
						parentOffset = offsetParent.offset();
					}

					// Add offsetParent borders
					parentOffset.top += jQuery.css(offsetParent[0], "borderTopWidth", true);
					parentOffset.left += jQuery.css(offsetParent[0], "borderLeftWidth", true);
				}

				// Subtract parent offsets and element margins
				return {
					top: offset.top - parentOffset.top - jQuery.css(elem, "marginTop", true),
					left: offset.left - parentOffset.left - jQuery.css(elem, "marginLeft", true)
				};
			},

			// This method will return documentElement in the following cases:
			// 1) For the element inside the iframe without offsetParent, this method will return
			//    documentElement of the parent window
			// 2) For the hidden or detached element
			// 3) For body or html element, i.e. in case of the html node - it will return itself
			//
			// but those exceptions were never presented as a real life use-cases
			// and might be considered as more preferable results.
			//
			// This logic, however, is not guaranteed and can change at any point in the future
			offsetParent: function offsetParent() {
				return this.map(function () {
					var offsetParent = this.offsetParent;

					while (offsetParent && jQuery.css(offsetParent, "position") === "static") {
						offsetParent = offsetParent.offsetParent;
					}

					return offsetParent || documentElement;
				});
			}
		});

		// Create scrollLeft and scrollTop methods
		jQuery.each({ scrollLeft: "pageXOffset", scrollTop: "pageYOffset" }, function (method, prop) {
			var top = "pageYOffset" === prop;

			jQuery.fn[method] = function (val) {
				return access(this, function (elem, method, val) {
					var win = getWindow(elem);

					if (val === undefined) {
						return win ? win[prop] : elem[method];
					}

					if (win) {
						win.scrollTo(!top ? val : win.pageXOffset, top ? val : win.pageYOffset);
					} else {
						elem[method] = val;
					}
				}, method, val, arguments.length);
			};
		});

		// Support: Safari<7-8+, Chrome<37-44+
		// Add the top/left cssHooks using jQuery.fn.position
		// Webkit bug: https://bugs.webkit.org/show_bug.cgi?id=29084
		// Blink bug: https://code.google.com/p/chromium/issues/detail?id=229280
		// getComputedStyle returns percent when specified for top/left/bottom/right;
		// rather than make the css module depend on the offset module, just check for it here
		jQuery.each(["top", "left"], function (i, prop) {
			jQuery.cssHooks[prop] = addGetHookIf(support.pixelPosition, function (elem, computed) {
				if (computed) {
					computed = curCSS(elem, prop);

					// If curCSS returns percentage, fallback to offset
					return rnumnonpx.test(computed) ? jQuery(elem).position()[prop] + "px" : computed;
				}
			});
		});

		return jQuery;
	}.apply(exports, __WEBPACK_AMD_DEFINE_ARRAY__), __WEBPACK_AMD_DEFINE_RESULT__ !== undefined && (module.exports = __WEBPACK_AMD_DEFINE_RESULT__));

/***/ }),
/* 91 */
/***/ (function(module, exports, __webpack_require__) {

	var __WEBPACK_AMD_DEFINE_ARRAY__, __WEBPACK_AMD_DEFINE_RESULT__;"use strict";

	!(__WEBPACK_AMD_DEFINE_ARRAY__ = [__webpack_require__(5), __webpack_require__(16), __webpack_require__(3)], __WEBPACK_AMD_DEFINE_RESULT__ = function (jQuery, access) {

		// Create innerHeight, innerWidth, height, width, outerHeight and outerWidth methods
		jQuery.each({ Height: "height", Width: "width" }, function (name, type) {
			jQuery.each({ padding: "inner" + name, content: type, "": "outer" + name }, function (defaultExtra, funcName) {

				// Margin is only for outerHeight, outerWidth
				jQuery.fn[funcName] = function (margin, value) {
					var chainable = arguments.length && (defaultExtra || typeof margin !== "boolean"),
					    extra = defaultExtra || (margin === true || value === true ? "margin" : "border");

					return access(this, function (elem, type, value) {
						var doc;

						if (jQuery.isWindow(elem)) {

							// As of 5/8/2012 this will yield incorrect results for Mobile Safari, but there
							// isn't a whole lot we can do. See pull request at this URL for discussion:
							// https://github.com/jquery/jquery/pull/764
							return elem.document.documentElement["client" + name];
						}

						// Get document width or height
						if (elem.nodeType === 9) {
							doc = elem.documentElement;

							// Either scroll[Width/Height] or offset[Width/Height] or client[Width/Height],
							// whichever is greatest
							return Math.max(elem.body["scroll" + name], doc["scroll" + name], elem.body["offset" + name], doc["offset" + name], doc["client" + name]);
						}

						return value === undefined ?

						// Get width or height on the element, requesting but not forcing parseFloat
						jQuery.css(elem, type, extra) :

						// Set width or height on the element
						jQuery.style(elem, type, value, extra);
					}, type, chainable ? margin : undefined, chainable, null);
				};
			});
		});

		return jQuery;
	}.apply(exports, __WEBPACK_AMD_DEFINE_ARRAY__), __WEBPACK_AMD_DEFINE_RESULT__ !== undefined && (module.exports = __WEBPACK_AMD_DEFINE_RESULT__));

/***/ }),
/* 92 */
/***/ (function(module, exports, __webpack_require__) {

	var __WEBPACK_AMD_DEFINE_ARRAY__, __WEBPACK_AMD_DEFINE_RESULT__;"use strict";

	!(__WEBPACK_AMD_DEFINE_ARRAY__ = [__webpack_require__(5)], __WEBPACK_AMD_DEFINE_RESULT__ = function (jQuery) {

		jQuery.fn.extend({

			bind: function bind(types, data, fn) {
				return this.on(types, null, data, fn);
			},
			unbind: function unbind(types, fn) {
				return this.off(types, null, fn);
			},

			delegate: function delegate(selector, types, data, fn) {
				return this.on(types, selector, data, fn);
			},
			undelegate: function undelegate(selector, types, fn) {

				// ( namespace ) or ( selector, types [, fn] )
				return arguments.length === 1 ? this.off(selector, "**") : this.off(types, selector || "**", fn);
			},
			size: function size() {
				return this.length;
			}
		});

		jQuery.fn.andSelf = jQuery.fn.addBack;
	}.apply(exports, __WEBPACK_AMD_DEFINE_ARRAY__), __WEBPACK_AMD_DEFINE_RESULT__ !== undefined && (module.exports = __WEBPACK_AMD_DEFINE_RESULT__));

/***/ }),
/* 93 */
/***/ (function(module, exports, __webpack_require__) {

	var __WEBPACK_AMD_DEFINE_ARRAY__, __WEBPACK_AMD_DEFINE_RESULT__;var __WEBPACK_AMD_DEFINE_ARRAY__, __WEBPACK_AMD_DEFINE_RESULT__;"use strict";

	!(__WEBPACK_AMD_DEFINE_ARRAY__ = [__webpack_require__(5)], __WEBPACK_AMD_DEFINE_RESULT__ = function (jQuery) {

		// Register as a named AMD module, since jQuery can be concatenated with other
		// files that may use define, but not via a proper concatenation script that
		// understands anonymous AMD modules. A named AMD is safest and most robust
		// way to register. Lowercase jquery is used because AMD module names are
		// derived from file names, and jQuery is normally delivered in a lowercase
		// file name. Do this after creating the global so that if an AMD module wants
		// to call noConflict to hide this version of jQuery, it will work.

		// Note that for maximum portability, libraries that are not jQuery should
		// declare themselves as anonymous modules, and avoid setting a global if an
		// AMD loader is present. jQuery is a special case. For more information, see
		// https://github.com/jrburke/requirejs/wiki/Updating-existing-libraries#wiki-anon

		if (true) {
			!(__WEBPACK_AMD_DEFINE_ARRAY__ = [], __WEBPACK_AMD_DEFINE_RESULT__ = function () {
				return jQuery;
			}.apply(exports, __WEBPACK_AMD_DEFINE_ARRAY__), __WEBPACK_AMD_DEFINE_RESULT__ !== undefined && (module.exports = __WEBPACK_AMD_DEFINE_RESULT__));
		}
	}.apply(exports, __WEBPACK_AMD_DEFINE_ARRAY__), __WEBPACK_AMD_DEFINE_RESULT__ !== undefined && (module.exports = __WEBPACK_AMD_DEFINE_RESULT__));

/***/ })
/******/ ]);<|MERGE_RESOLUTION|>--- conflicted
+++ resolved
@@ -472,64 +472,6 @@
 	        cur = renderedHeight / 2 + fromTop;
 	      }
 
-<<<<<<< HEAD
-					// find all the h1s and h2s in the content and build the TOC elements
-					buildTOC: function buildTOC() {
-							var headers = this.content.querySelectorAll('h1, h2, h3');
-							var toc = [];
-							var latestMajor, latestMinor;
-
-							for (var i = 0; i < headers.length; i++) {
-									var el = headers[i];
-									var text = $(el).text();
-									// var anchor = el.getElementsByTagName('a')[0];
-									// if (anchor === undefined) {
-									// 	continue;
-									// }
-									// var name = anchor.name;
-									var name = el.id;
-
-									// Build main table of contents list from h1 tags
-									if (el.tagName === 'H1') {
-											latestMajor = UI.tag('ul', { className: 'ui_live_toc_major_list' });
-											toc.push(UI.tag('li', { 'data-name': name, className: 'ui_live_toc_main' }, [UI.tag('a', { href: '#' + name }, text), latestMajor]));
-											latestMinor = undefined;
-
-											// Build collapsable sublist with h2 tags. We skip any H2s
-											// that appear before the first H1.
-									} else if (el.tagName === 'H2' && latestMajor !== undefined) {
-											latestMinor = UI.tag('ul', { className: 'ui_live_toc_minor_list' });
-											latestMajor.appendChild(UI.tag('li', { 'data-name': name, className: 'ui_live_toc_major' }, [UI.tag('a', { href: '#' + name }, text), latestMinor]));
-
-											// Build deeper collapsable sublist with h3 tags. We skip any
-											// H3s that appear before the first H1 or directly after any H1
-									} else if (el.tagName === 'H3' && latestMajor !== undefined && latestMinor !== undefined) {
-											latestMinor.appendChild(UI.tag('li', { 'data-name': name, className: 'ui_live_toc_minor' }, [UI.tag('a', { href: '#' + name }, text.toLowerCase())]));
-									}
-							}
-							return toc;
-					},
-
-					// Update the internal tracking of header heights. Should be called when
-					// the content changes in a way that will affect the height of headers
-					updateHeights: function updateHeights() {
-							var headerHeights = {};
-							var sortedHeights = [];
-							var headers = this.content.querySelectorAll('h1, h2, h3');
-							for (var i = 0; i < headers.length; i++) {
-									// var anchor = headers[i].getElementsByTagName('a')[0];
-									// var name = anchor.name;
-									var name = headers[i].id;
-
-									headerHeights[headers[i].offsetTop] = name;
-									sortedHeights.push(headers[i].offsetTop);
-							}
-							this._headerHeights = headerHeights;
-							this._sortedHeights = sortedHeights.sort(function (a, b) {
-									return a - b;
-							});
-					},
-=======
 	      // find closest header above the current location
 	      var bestHeight = this._sortedHeights[0];
 	      for (var i = 0; i < this._sortedHeights.length; i++) {
@@ -540,7 +482,6 @@
 	      }
 
 	      var best = this._headerHeights[bestHeight];
->>>>>>> 5c3c60a3
 
 	      // only render if nothing is selected or selection has changed
 	      if (this.currentItem === null || this.currentItem.getAttribute('data-name') !== best) {
@@ -874,17 +815,6 @@
 	        }
 	      });
 
-<<<<<<< HEAD
-			Docs.prototype = {
-					render: function render() {
-							// create the TOC
-							this.scrollContent = document.getElementsByTagName('body')[0];
-							this.toc = new UI.LiveTOC({
-									parent: document.getElementById('toc'),
-									scrollContent: this.scrollContent,
-									content: document.getElementsByClassName('guide_content')[0]
-							});
-=======
 	      // set mount listener
 	      $('#parse-server-custom-mount').keyup(function () {
 	        var mount = $('#parse-server-custom-mount').val();
@@ -905,7 +835,6 @@
 	          localStorage.setItem('parse-server-custom-mount', mount);
 	        }
 	      });
->>>>>>> 5c3c60a3
 
 	      // set protocol listener
 	      $('#parse-server-custom-protocol').change(function () {
@@ -986,15 +915,9 @@
 	      this.toc.updateHeights();
 	    },
 
-<<<<<<< HEAD
-					handleSelectChange: function handleSelectChange(e) {
-							location.href = this.mobileToc.selectedOptions[0].getAttribute('data-anchor');
-					},
-=======
 	    handleSelectChange: function handleSelectChange(e) {
 	      location.href = this.mobileToc.selectedOptions[0].getAttribute('data-anchor');
 	    },
->>>>>>> 5c3c60a3
 
 	    handleWindowResize: function handleWindowResize(e) {
 	      this.toc.parent.style.left = $(".guide").css("margin-left");
